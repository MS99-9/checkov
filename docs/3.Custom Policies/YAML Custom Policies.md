---
layout: default
published: true
title: YAML Custom Policies
nav_order: 3
---

# Create Custom Policy - YAML - Attribute Check and Composite

Custom policies created in YAML support checking a resource’s connection state and the use of complex AND/OR logic. Read also how to [create custom Python Policies for attribute scanning](https://www.checkov.io/3.Custom%20Policies/Python%20Custom%20Policies.html).

A YAML-based custom policy for Checkov consists of sections for the **Metadata** and **Policy Definition**.

![](policy-definition.png)

**Metadata**

The Metadata includes:

* Policy Name
* ID - `CKV2_<provider>_<number>`
* Category
* Guideline (optional)

The possible values for category are:

* GENERAL_SECURITY
* LOGGING
* ENCRYPTION
* NETWORKING
* IAM
* BACKUP_AND_RECOVERY
* CONVENTION
* SECRETS
* KUBERNETES
* APPLICATION_SECURITY
* SUPPLY_CHAIN
* API_SECURITY

```yaml
metadata:
  id: "CKV2_CUSTOM_1"
  name: "Ensure bucket has versioning and owner tag"
  category: "BACKUP_AND_RECOVERY"
  guideline: "https://docs.bridgecrew.io/docs/ckv2_custom_1"
```

## Policy Definition

The policy definition consists of:

* **Definition Block(s)** - either *Attribute Block(s)* or *Connection State Block(s)* or both
* **Logical Operator(s)** (optional)
* **Filter** (optional)

The top level object under `definition` must be a single object (not a list). It can be an attribute block, a connection block, or a logical operator (`and`, `or`, `not`).

## Types of Definition Blocks

* **Attribute Blocks:** The policy describes resources with a certain configuration as defined by a configuration **attribute** and its value (per Terraform), or by the presence/absence of an attribute.
* **Connection State Blocks** - The policy describes resources in a particular **Connection state**; either connected or not connected to another type of resource (for example, a security group).

### Using AND/OR Logic
A policy definition may include multiple blocks (**Attribute**, **Connection state** or both), associated by **AND/OR** logic.

### Using NOT Logic
A policy definition may include any block (**Attribute**, **Connection state**, or **AND/OR**) underneath a `not` block to invert the statement.

## Attribute Blocks

An **Attribute Block** in a policy's definition indicates that a resource will be non-compliant if a certain configuration attribute does not have a specified value or if it exists/doesn't exist.

Bridgecrew's custom policies in code utilize the Terraform attribute library and syntax. These policies are checked during scans of both build-time and runtime resources and for all supported cloud providers.

### Attribute Block Example

The Attribute Block in the `definition` in the example below is used to ensure that a proper back-up policy is configured for Redshift clusters:

```yaml
definition:
     cond_type: "attribute"
     resource_types:
     - "aws_redshift_cluster"
     attribute: "automated_snapshot_retention_period"
     operator: "not_equals"
     value: "0"
```

### Attribute Condition: Operators

| Operator                     | Value in YAML                  |
|------------------------------|--------------------------------|
| Equals                       | `equals`                       |
| Not Equals                   | `not_equals`                   |
| Regex Match                  | `regex_match`                  |
| Not Regex Match              | `not_regex_match`              |
| Exists                       | `exists`                       |
| Not Exists                   | `not_exists`                   |
| One Exists                   | `one_exists`                   |
| Any                          | `any`                          |
| Contains                     | `contains`                     |
| Not Contains                 | `not_contains`                 |
| Within                       | `within`                       |
| Not Within                   | `not_within`                   |
| Starts With                  | `starting_with`                |
| Not Starts With              | `not_starting_with`            |
| Ends With                    | `ending_with`                  |
| Not Ends With                | `not_ending_with`              |
| Greater Than                 | `greater_than`                 |
| Greater Than Or Equal        | `greater_than_or_equal`        |
| Less Than                    | `less_than`                    |
| Less Than Or Equal           | `less_than_or_equal`           |
| Subset                       | `subset`                       |
| Not Subset                   | `not_subset`                   |
| Is Empty                     | `is_empty`                     |
| Is Not Empty                 | `is_not_empty`                 |
| Length Equals                | `length_equals`                |
| Length Not Equals            | `length_equals`                |
| Length Less Than             | `length_less_than`             |
| Length Less Than Or Equal    | `length_less_than_or_equal`    |
| Length Greater Than          | `length_greater_than`          |
| Length Greater Than Or Equal | `length_greater_than_or_equal` |
| Is False                     | `is_false`                     |
| Is True                      | `is_true`                      |
| Intersects                   | `intersects`                   |
| Not Intersects               | `not_intersects`               |
| Equals Ignore Case           | `equals_ignore_case`           |
| Not Equals Ignore Case       | `not_equals_ignore_case`       |
| Range Includes               | `range_includes`               |
| Range Not Includes           | `range_not_includes`           |
| Number of words Equals       | `number_of_words_equals`       |
| Number of words not Equals   | `number_of_words_not_equals`   |

All those operators are supporting JSONPath attribute expression by adding the `jsonpath_` prefix to the operator, for example - `jsonpath_length_equals`

### Attribute Condition: Keys and Values

| Key | Type | Value(s)                                                                                                                                                                                                                                                                                                 |
| --- | --- |----------------------------------------------------------------------------------------------------------------------------------------------------------------------------------------------------------------------------------------------------------------------------------------------------------|
| `cond_type` | string | Must be `attribute`                                                                                                                                                                                                                                                                                      |
| `resource_type` | collection of strings | Use either `all` or `[resource types from list]`                                                                                                                                                                                                                                                         |
| `attribute` | string | Attribute of defined resource types. For example, `automated_snapshot_retention_period`                                                                                                                                                                                                                  |
| `operator` | string | - `equals`, `not_equals`, `regex_match`, `not_regex_match`, `exists`, `not exists`, `any`, `contains`, `not_contains`, `within`, `starting_with`, `not_starting_with`, `ending_with`, `not_ending_with`, `greater_than`, `greater_than_or_equal`, `less_than`, `less_than_or_equal`, `is_empty`, `is_not_empty`, `length_equals`, `length_not_equals`, `length_greater_than`, `length_greater_than_or_equal`, `length_less_than`, `length_less_than_or_equal`, `is_true`, `is_false`, `intersects`, `not_intersects` |
| `value` (not relevant for operator: `exists`/`not_exists`) | string | User input.                                                                                                                                                                                                                                                                                              |


### Evaluating list attributes

You may use a wildcard (`*`) to evaluate all of the items within a list. You may use multiple wildcards to evaluated nested lists. If *any* item in the list matches the condition, then the condition passes.

For example, consider the following resource:

```
resource "aws_security_group" "sg" {
  ...
  ingress {
    cidr_blocks = ["0.0.0.0/0"]
    ...
  }
  ingress {
    cidr_blocks = ["192.168.1.0/24"]
    ...
  }
}
```

The following definition will return `true`, because one of the CIDR blocks contains `0.0.0.0/0`:

```yaml
cond_type: attribute
resource_types:
  - "aws_security_group"
attribute: "ingress.*.cidr_blocks"
operator: "contains"
value: "0.0.0.0/0"
```

Note that switching the operator to `not_contains` will still result in the evaluation being `true`, because there is also an element that does *not* contain `0.0.0.0/0`. If you want to write a policy that fails if any CIDR block contains `0.0.0.0/0`, consider the `not` operator, described below.

## Connection State Block

A Connection State Block indicates a type of resource that has or does not have a connection to another type of resource.
In the example presented in the table below, in order to be compliant, `aws_lb` and `aws_elb` must have connections to either `aws_security_group` or `aws_default_security_group`.

| Group A | Group B |
| --- | --- |
|`aws_lb` `aws_elb` | `aws_security_group` `aws_default_security_group` |


### Connection State Example

The Connection State Block below indicates that to be compliant with the policy, resources of type `aws_lb` or of type `aws_elb` must be connected to either a resource of type `aws_security_group` or a resource of type `aws_default_security_group`.

```yaml
definition:
       cond_type: "connection"
       resource_types:
           - "aws_elb"
           - "aws_lb"
       connected_resource_types:
         - "aws_security_group"
         - "aws_default_security_group"
       operator: "exists"
```

### Connection State Condition: Operators

| Operator | Value |
| ----- | ----- |
| Exists | `exists` |
| Not Exists | `not_exists` |

### Connection State Condition: Keys and Values

| Key | Type | Values |
| ----- | ----- | ----- |
| `cond_type` | string | Must be `connection` |
| `resource_types` |   | Use either `all` or `[included resource type from list]` |
| `connected_resource_types` | collection of strings | Use either `all` or `[included resource type from list]` |
| `operator` | string | `exists`/`not exists` |

## Filters

Filters can be used to limit the types of resources relevant to a condition. Filters are most commonly used for Connection Blocks (for Attribute Blocks you can easily limit the resource type with the `resource_type` parameter).
For example, you may want to enforce a policy only for a specific resource type (or types) from specific groups defined in the conditions. Filters are available only for AND logic at the top level.

### Filter Example

The Custom Policy in this example ensures that all ELBs are attached to security groups as shown in the table below. In line with best practices, connections of this nature should be defined using the `security_groups` key.

| Group A | Group B |
| ----- | ----- |
| `aws_elb` | `aws_security_group` `aws_default_security_group` |
| Not Exists | `not_exists` |

```yaml
definition:
 and:
      - cond_type: "filter"
        attribute: "resource_type"
        value:
           - "aws_elb"
        operator: "within"
      - cond_type: "connection"
        resource_types:
           - "aws_elb"
        connected_resource_types:
         - "aws_security_group"
         - "aws_default_security_group"
        operator: "exists"
```

*Note: The condition above uses AND logic. See [additional examples](https://www.checkov.io/3.Custom%20Policies/Examples.html) for complex logic in policy definitions.*

## Using AND/OR Logic

The Bridgecrew platform allows you to combine definition blocks using AND/OR operators.

* The top-level logical operator is the first key below \"definition\" (and not an item in a collection). Most policies will start with an `and` or `or` key here, with multiple conditions nested within that.
* Filter blocks apply (only) to the top-level and constitute an AND condition. For example, if you'd like to indicate a requirement for a Connection State between types of resources, but only within a certain subset of all of those resources.
Every other logical operator applies within a collection. For example, you can use AND/OR logic in a collection of key-value pairs.
* The value for the `and` or `or` key must be a list; each element of the list must be a valid definition on its own (i.e., a combination of attribute conditions, connection conditions, nested AND/OR, etc).

### Example

The logic in the policy definition shown below is:
`AND[block 1,block 2,OR[block 3,block 4]]`.

```yaml
#....
definition:
  and:
  - #filter block 1
  - #block 2
  - or:
    - #block 3
    - #block 4
```

[See all examples of Custom Policies in code](https://www.checkov.io/3.Custom%20Policies/Examples.html)

## Using NOT Logic

You can use `not` in the same places that you may use `and` and `or` to invert the nested condition definition. The value of the `not` element in the policy may be either a list containing exactly one element (which can also be nested more deeply), or any other type of block.

### Example

The definition below inverts the example in the previous section.

```yaml
#....
definition:
  not:
    and:
    - #filter block 1
    - #block 2
    - or:
      - #block 3
      - #block 4
```

The following code is also valid (the child of `not` is a list of length 1):

```yaml
#....
definition:
  not:
  - and:
    - #filter block 1
    - #block 2
    - or:
      - #block 3
      - #block 4
```

[See all examples of Custom Policies in code](https://www.checkov.io/3.Custom%20Policies/Examples.html)

## Supported Frameworks

### Ansible
Following `resource_types` are supported

- `block`
- `tasks.[module name]`

ex.
```yaml
cond_type: attribute
resource_types:
  - tasks.ansible.builtin.uri
  - tasks.uri
attribute: url
operator: starting_with
value: "https://"
```

#### Note
In the case a module can be used without parameters by just adding the value to it, 
then it can be queried via a the special attribute `__self__`.

ex.
```yaml
cond_type: "attribute"
resource_types:
  - "ansible.builtin.command"
  - "command"
attribute: "__self__"
operator: "not_contains"
value: "vim"
```

<<<<<<< HEAD
=======
### ARM
All resources can be referenced under `resource_types`.
Currently, no support for connections.

>>>>>>> 4ca29413
### Bicep
All resources can be referenced under `resource_types`.
Any kind of connection between resources is supported

### CloudFormation
All resources can be referenced under `resource_types`.
Any kind of connection between resources is supported

### Dockerfile
All official Docker instructions can be referenced under `resource_types`.
Currently, no support for connections.

#### Note
Following attribute values are supported

- `content` stores the raw data for an instruction
- `value` stores the sanitized data for an instruction

ex.
```dockerfile
RUN apt-get update \
 && sudo apt-get install vim
```
->
```yaml
content: "RUN apt-get update \\\n && sudo apt-get install vim\n"
value: "apt-get update  && sudo apt-get install vim"
```

### GitHub Actions
Following `resource_types` are supported

- `permissions` on the root level
- `steps`
- `jobs`
- `on`

Following connections are supported

- `steps` -> `jobs`

#### Note
The value for `permissions` can be either a map or a single string.
Map entries should be prefixed with `permissions.` key and a single string entry can be accessed by using `permissions` as the attribute.

ex.
```yaml
cond_type: "attribute"
resource_types:
  - "permissions"
attribute: "permissions"
operator: "not_equals"
value: "write-all"
```

The value for `on` can be either a map, a string or a list of strings.

ex.
```yaml
cond_type: attribute
resource_types:
  - "on"
attribute: on.push.branches
operator: contains
value: main
```

### Kubernetes
All resources can be referenced under `resource_types`.
Currently, no support for connections.

### Terraform
All resources can be referenced under `resource_types`.
Any kind of connection between resources is supported
<|MERGE_RESOLUTION|>--- conflicted
+++ resolved
@@ -349,13 +349,10 @@
 value: "vim"
 ```
 
-<<<<<<< HEAD
-=======
 ### ARM
 All resources can be referenced under `resource_types`.
 Currently, no support for connections.
 
->>>>>>> 4ca29413
 ### Bicep
 All resources can be referenced under `resource_types`.
 Any kind of connection between resources is supported
