--- conflicted
+++ resolved
@@ -49,10 +49,7 @@
         "update_checker",
         "semantic_version",
         "packaging",
-<<<<<<< HEAD
-=======
         "networkx"
->>>>>>> 1e84b81f
     ],
     license="Apache License 2.0",
     name="checkov2",
