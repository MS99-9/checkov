--- conflicted
+++ resolved
@@ -87,15 +87,9 @@
 requests = ">=2.27.0"
 yarl = "*"
 openai = "*"
-<<<<<<< HEAD
 spdx-tools = ">=0.8.0,<0.9.0"
 license-expression = "*"
 rustworkx = "*"
-semgrep = "==1.10.0"
-=======
-spdx-tools = "<0.8.0"
-license-expression = "==30.1.0"
->>>>>>> e55e4e87
 pydantic = "==1.10.7"
 
 [requires]
