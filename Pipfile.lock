--- conflicted
+++ resolved
@@ -1,11 +1,7 @@
 {
     "_meta": {
         "hash": {
-<<<<<<< HEAD
-            "sha256": "26a89e399a9d695b75b1cb3d05a4b61450cc6c3274363c90a07a31eb47d8e376"
-=======
             "sha256": "9f2d90882d462be9da73fe4fc2258495d3fd97fc9a8ba8f1be30a856aa8b896c"
->>>>>>> 4ca29413
         },
         "pipfile-spec": 6,
         "requires": {
@@ -171,19 +167,11 @@
         },
         "bc-detect-secrets": {
             "hashes": [
-<<<<<<< HEAD
-                "sha256:5a9a5747861058dcfb1e13b474bd367703659ba48dc0874ccff565a443891ae2",
-                "sha256:ba0513a22412c54a958a0a4114f63d7475e0ed3aa037462bde9b9892ea84cbde"
-            ],
-            "index": "pypi",
-            "version": "==1.4.11"
-=======
                 "sha256:166a3da9ad228824e11793e7eca0a1ee8b2846997d3887a3ebbe0289cf247b3d",
                 "sha256:380dfe2c4a724aef6814351f93a7c59a86ae73351fa34c2f4f0ad0980f21af98"
             ],
             "index": "pypi",
             "version": "==1.4.13"
->>>>>>> 4ca29413
         },
         "bc-jsonpath-ng": {
             "hashes": [
@@ -206,20 +194,8 @@
                 "sha256:0e79446b10b3ecb499c1556f7e228a53e64a2bfcebd455f370d8927cb5b59e39",
                 "sha256:bc4bdda6717de5a2987436fb8d72f45dc90dd856bdfd512a1314ce90349a0106"
             ],
-<<<<<<< HEAD
-            "markers": "python_version >= '3.6'",
-            "version": "==4.11.2"
-        },
-        "boltons": {
-            "hashes": [
-                "sha256:65e70a79a731a7fe6e98592ecfb5ccf2115873d01dbc576079874629e5c90f13",
-                "sha256:b9bb7b58b2b420bbe11a6025fdef6d3e5edc9f76a42fb467afe7ca212ef9948b"
-            ],
-            "version": "==21.0.0"
-=======
             "markers": "python_full_version >= '3.6.0'",
             "version": "==4.11.2"
->>>>>>> 4ca29413
         },
         "boto3": {
             "hashes": [
@@ -236,17 +212,6 @@
             ],
             "markers": "python_version >= '3.7'",
             "version": "==1.29.79"
-<<<<<<< HEAD
-        },
-        "bracex": {
-            "hashes": [
-                "sha256:351b7f20d56fb9ea91f9b9e9e7664db466eb234188c175fd943f8f755c807e73",
-                "sha256:e7b23fc8b2cd06d3dec0692baabecb249dda94e06a617901ff03a6c56fd71693"
-            ],
-            "markers": "python_version >= '3.7'",
-            "version": "==2.3.post1"
-=======
->>>>>>> 4ca29413
         },
         "cached-property": {
             "hashes": [
@@ -639,16 +604,6 @@
             ],
             "index": "pypi",
             "version": "==3.1.31"
-<<<<<<< HEAD
-        },
-        "glom": {
-            "hashes": [
-                "sha256:1510c6587a8f9c64a246641b70033cbc5ebde99f02ad245693678038e821aeb5",
-                "sha256:5339da206bf3532e01a83a35aca202960ea885156986d190574b779598e9e772"
-            ],
-            "version": "==22.1.0"
-=======
->>>>>>> 4ca29413
         },
         "idna": {
             "hashes": [
@@ -1493,86 +1448,9 @@
             "hashes": [
                 "sha256:5cb5f4a79139d699607b3ef622a1dedafa84e115ab0024e0d9c044a9479ca7cb",
                 "sha256:fb33085c39dd998ac16d1431ebc293a8b3eedd00fd4a32de0ff79002c19511b4"
-<<<<<<< HEAD
             ],
             "index": "pypi",
             "version": "==4.5.0"
-        },
-        "ujson": {
-            "hashes": [
-                "sha256:00343501dbaa5172e78ef0e37f9ebd08040110e11c12420ff7c1f9f0332d939e",
-                "sha256:0e4e8981c6e7e9e637e637ad8ffe948a09e5434bc5f52ecbb82b4b4cfc092bfb",
-                "sha256:0ee295761e1c6c30400641f0a20d381633d7622633cdf83a194f3c876a0e4b7e",
-                "sha256:137831d8a0db302fb6828ee21c67ad63ac537bddc4376e1aab1c8573756ee21c",
-                "sha256:14f9082669f90e18e64792b3fd0bf19f2b15e7fe467534a35ea4b53f3bf4b755",
-                "sha256:16b2254a77b310f118717715259a196662baa6b1f63b1a642d12ab1ff998c3d7",
-                "sha256:18679484e3bf9926342b1c43a3bd640f93a9eeeba19ef3d21993af7b0c44785d",
-                "sha256:24ad1aa7fc4e4caa41d3d343512ce68e41411fb92adf7f434a4d4b3749dc8f58",
-                "sha256:26c2b32b489c393106e9cb68d0a02e1a7b9d05a07429d875c46b94ee8405bdb7",
-                "sha256:2f242eec917bafdc3f73a1021617db85f9958df80f267db69c76d766058f7b19",
-                "sha256:341f891d45dd3814d31764626c55d7ab3fd21af61fbc99d070e9c10c1190680b",
-                "sha256:35209cb2c13fcb9d76d249286105b4897b75a5e7f0efb0c0f4b90f222ce48910",
-                "sha256:3d3b3499c55911f70d4e074c626acdb79a56f54262c3c83325ffb210fb03e44d",
-                "sha256:4a3d794afbf134df3056a813e5c8a935208cddeae975bd4bc0ef7e89c52f0ce0",
-                "sha256:4c592eb91a5968058a561d358d0fef59099ed152cfb3e1cd14eee51a7a93879e",
-                "sha256:4ee997799a23227e2319a3f8817ce0b058923dbd31904761b788dc8f53bd3e30",
-                "sha256:523ee146cdb2122bbd827f4dcc2a8e66607b3f665186bce9e4f78c9710b6d8ab",
-                "sha256:54384ce4920a6d35fa9ea8e580bc6d359e3eb961fa7e43f46c78e3ed162d56ff",
-                "sha256:5593263a7fcfb934107444bcfba9dde8145b282de0ee9f61e285e59a916dda0f",
-                "sha256:581c945b811a3d67c27566539bfcb9705ea09cb27c4be0002f7a553c8886b817",
-                "sha256:5eba5e69e4361ac3a311cf44fa71bc619361b6e0626768a494771aacd1c2f09b",
-                "sha256:6411aea4c94a8e93c2baac096fbf697af35ba2b2ed410b8b360b3c0957a952d3",
-                "sha256:64772a53f3c4b6122ed930ae145184ebaed38534c60f3d859d8c3f00911eb122",
-                "sha256:67a19fd8e7d8cc58a169bea99fed5666023adf707a536d8f7b0a3c51dd498abf",
-                "sha256:6abb8e6d8f1ae72f0ed18287245f5b6d40094e2656d1eab6d99d666361514074",
-                "sha256:6e80f0d03e7e8646fc3d79ed2d875cebd4c83846e129737fdc4c2532dbd43d9e",
-                "sha256:6faf46fa100b2b89e4db47206cf8a1ffb41542cdd34dde615b2fc2288954f194",
-                "sha256:7312731c7826e6c99cdd3ac503cd9acd300598e7a80bcf41f604fee5f49f566c",
-                "sha256:75204a1dd7ec6158c8db85a2f14a68d2143503f4bafb9a00b63fe09d35762a5e",
-                "sha256:7592f40175c723c032cdbe9fe5165b3b5903604f774ab0849363386e99e1f253",
-                "sha256:7b9dc5a90e2149643df7f23634fe202fed5ebc787a2a1be95cf23632b4d90651",
-                "sha256:7df3fd35ebc14dafeea031038a99232b32f53fa4c3ecddb8bed132a43eefb8ad",
-                "sha256:800bf998e78dae655008dd10b22ca8dc93bdcfcc82f620d754a411592da4bbf2",
-                "sha256:8b4257307e3662aa65e2644a277ca68783c5d51190ed9c49efebdd3cbfd5fa44",
-                "sha256:90712dfc775b2c7a07d4d8e059dd58636bd6ff1776d79857776152e693bddea6",
-                "sha256:9b0f2680ce8a70f77f5d70aaf3f013d53e6af6d7058727a35d8ceb4a71cdd4e9",
-                "sha256:a5d2f44331cf04689eafac7a6596c71d6657967c07ac700b0ae1c921178645da",
-                "sha256:aae4d9e1b4c7b61780f0a006c897a4a1904f862fdab1abb3ea8f45bd11aa58f3",
-                "sha256:adf445a49d9a97a5a4c9bb1d652a1528de09dd1c48b29f79f3d66cea9f826bf6",
-                "sha256:af4639f684f425177d09ae409c07602c4096a6287027469157bfb6f83e01448b",
-                "sha256:afff311e9f065a8f03c3753db7011bae7beb73a66189c7ea5fcb0456b7041ea4",
-                "sha256:b01a9af52a0d5c46b2c68e3f258fdef2eacaa0ce6ae3e9eb97983f5b1166edb6",
-                "sha256:b522be14a28e6ac1cf818599aeff1004a28b42df4ed4d7bc819887b9dac915fc",
-                "sha256:b5ac3d5c5825e30b438ea92845380e812a476d6c2a1872b76026f2e9d8060fc2",
-                "sha256:b6a6961fc48821d84b1198a09516e396d56551e910d489692126e90bf4887d29",
-                "sha256:b7316d3edeba8a403686cdcad4af737b8415493101e7462a70ff73dd0609eafc",
-                "sha256:b738282e12a05f400b291966630a98d622da0938caa4bc93cf65adb5f4281c60",
-                "sha256:bab10165db6a7994e67001733f7f2caf3400b3e11538409d8756bc9b1c64f7e8",
-                "sha256:bea8d30e362180aafecabbdcbe0e1f0b32c9fa9e39c38e4af037b9d3ca36f50c",
-                "sha256:c0d1f7c3908357ee100aa64c4d1cf91edf99c40ac0069422a4fd5fd23b263263",
-                "sha256:c3af9f9f22a67a8c9466a32115d9073c72a33ae627b11de6f592df0ee09b98b6",
-                "sha256:c96e3b872bf883090ddf32cc41957edf819c5336ab0007d0cf3854e61841726d",
-                "sha256:cd90027e6d93e8982f7d0d23acf88c896d18deff1903dd96140613389b25c0dd",
-                "sha256:d2e43ccdba1cb5c6d3448eadf6fc0dae7be6c77e357a3abc968d1b44e265866d",
-                "sha256:d36a807a24c7d44f71686685ae6fbc8793d784bca1adf4c89f5f780b835b6243",
-                "sha256:d7ff6ebb43bc81b057724e89550b13c9a30eda0f29c2f506f8b009895438f5a6",
-                "sha256:d8cd622c069368d5074bd93817b31bdb02f8d818e57c29e206f10a1f9c6337dd",
-                "sha256:dda9aa4c33435147262cd2ea87c6b7a1ca83ba9b3933ff7df34e69fee9fced0c",
-                "sha256:e788e5d5dcae8f6118ac9b45d0b891a0d55f7ac480eddcb7f07263f2bcf37b23",
-                "sha256:e87cec407ec004cf1b04c0ed7219a68c12860123dfb8902ef880d3d87a71c172",
-                "sha256:ea7423d8a2f9e160c5e011119741682414c5b8dce4ae56590a966316a07a4618",
-                "sha256:ed22f9665327a981f288a4f758a432824dc0314e4195a0eaeb0da56a477da94d",
-                "sha256:ed24406454bb5a31df18f0a423ae14beb27b28cdfa34f6268e7ebddf23da807e",
-                "sha256:f7f241488879d91a136b299e0c4ce091996c684a53775e63bb442d1a8e9ae22a",
-                "sha256:ff0004c3f5a9a6574689a553d1b7819d1a496b4f005a7451f339dc2d9f4cf98c"
-            ],
-            "markers": "python_version >= '3.7'",
-            "version": "==5.7.0"
-=======
-            ],
-            "index": "pypi",
-            "version": "==4.5.0"
->>>>>>> 4ca29413
         },
         "unidiff": {
             "hashes": [
