--- conflicted
+++ resolved
@@ -36,13 +36,8 @@
     from checkov.common.graph.checks_infra.registry import BaseRegistry
 
 
-<<<<<<< HEAD
 class Runner(BaseRunner[BicepGraphManager]):
-    check_type = CheckType.BICEP
-=======
-class Runner(BaseRunner):
     check_type = CheckType.BICEP  # noqa: CCE003  # a static attribute
->>>>>>> 61992a96
 
     block_type_registries: dict[Literal["parameters", "resources"], BaseCheckRegistry] = {  # noqa: CCE003  # a static attribute
         "parameters": param_registry,
