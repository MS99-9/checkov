#!/usr/bin/env python
import atexit
import json
import logging
import os
import shutil
import signal
import sys
from pathlib import Path
from typing import Any, List, Optional

import argcomplete
import configargparse
from configargparse import ArgumentParser
from configargparse import Namespace
from urllib3.exceptions import MaxRetryError

import checkov.logging_init  # noqa  # should be imported before the others to ensure correct logging setup

from checkov.argo_workflows.runner import Runner as argo_workflows_runner
from checkov.arm.runner import Runner as arm_runner
from checkov.bitbucket.runner import Runner as bitbucket_configuration_runner
from checkov.bitbucket_pipelines.runner import Runner as bitbucket_pipelines_runner
from checkov.cloudformation.runner import Runner as cfn_runner
from checkov.common.bridgecrew.bc_source import SourceTypes, BCSourceType, get_source_type
from checkov.common.bridgecrew.integration_features.features.policy_metadata_integration import \
    integration as policy_metadata_integration
from checkov.common.bridgecrew.integration_features.features.repo_config_integration import \
    integration as repo_config_integration
from checkov.common.bridgecrew.integration_features.integration_feature_registry import integration_feature_registry
from checkov.common.bridgecrew.platform_integration import bc_integration
from checkov.common.goget.github.get_git import GitGetter
from checkov.common.output.baseline import Baseline
from checkov.common.bridgecrew.check_type import CheckType
from checkov.common.runners.runner_registry import RunnerRegistry, OUTPUT_CHOICES
from checkov.common.util import prompt
from checkov.common.util.banner import banner as checkov_banner
from checkov.common.util.config_utils import get_default_config_paths
from checkov.common.util.consts import DEFAULT_EXTERNAL_MODULES_DIR
from checkov.common.util.docs_generator import print_checks
from checkov.common.util.ext_argument_parser import ExtArgumentParser
from checkov.common.util.runner_dependency_handler import RunnerDependencyHandler
from checkov.common.util.type_forcers import convert_str_to_bool
from checkov.dockerfile.runner import Runner as dockerfile_runner
from checkov.github.runner import Runner as github_configuration_runner
from checkov.github_actions.runner import Runner as github_actions_runner
from checkov.gitlab.runner import Runner as gitlab_configuration_runner
from checkov.gitlab_ci.runner import Runner as gitlab_ci_runner
from checkov.helm.runner import Runner as helm_runner
from checkov.json_doc.runner import Runner as json_runner
from checkov.kubernetes.runner import Runner as k8_runner
from checkov.kustomize.runner import Runner as kustomize_runner
from checkov.runner_filter import RunnerFilter
from checkov.sca_image.runner import Runner as sca_image_runner
from checkov.sca_package.runner import Runner as sca_package_runner
from checkov.secrets.runner import Runner as secrets_runner
from checkov.serverless.runner import Runner as sls_runner
from checkov.terraform.plan_runner import Runner as tf_plan_runner
from checkov.terraform.runner import Runner as tf_graph_runner
from checkov.version import version
from checkov.yaml_doc.runner import Runner as yaml_runner
from checkov.bicep.runner import Runner as bicep_runner
from checkov.openapi.runner import Runner as openapi_runner

signal.signal(signal.SIGINT, lambda x, y: sys.exit(''))

outer_registry = None

logger = logging.getLogger(__name__)
checkov_runners = [value for attr, value in CheckType.__dict__.items() if not attr.startswith("__")]

DEFAULT_RUNNERS = (
    tf_graph_runner(),
    cfn_runner(),
    k8_runner(),
    sls_runner(),
    arm_runner(),
    tf_plan_runner(),
    helm_runner(),
    dockerfile_runner(),
    secrets_runner(),
    json_runner(),
    yaml_runner(),
    github_configuration_runner(),
    gitlab_configuration_runner(),
    gitlab_ci_runner(),
    bitbucket_configuration_runner(),
    bitbucket_pipelines_runner(),
    kustomize_runner(),
    sca_package_runner(),
    github_actions_runner(),
    bicep_runner(),
    openapi_runner(),
    sca_image_runner(),
    argo_workflows_runner(),
)


def run(banner: str = checkov_banner, argv: List[str] = sys.argv[1:]) -> Optional[int]:
    default_config_paths = get_default_config_paths(sys.argv[1:])
    parser = ExtArgumentParser(description='Infrastructure as code static analysis',
                               default_config_files=default_config_paths,
                               config_file_parser_class=configargparse.YAMLConfigFileParser,
                               add_env_var_help=True)
    add_parser_args(parser)
    argcomplete.autocomplete(parser)
    config = parser.parse_args(argv)

    normalize_config(config, parser)

    logger.debug(f'Checkov version: {version}')
    logger.debug(f'Python executable: {sys.executable}')
    logger.debug(f'Python version: {sys.version}')
    logger.debug(f'Checkov executable (argv[0]): {sys.argv[0]}')
    logger.debug(parser.format_values(sanitize=True))

    if config.add_check:
        resp = prompt.Prompt()
        check = prompt.Check(resp.responses)
        check.action()
        return None

    # Check if --output value is None. If so, replace with ['cli'] for default cli output.
    if config.output is None:
        config.output = ['cli']

    # bridgecrew uses both the urllib3 and requests libraries, while checkov uses the requests library.
    # Allow the user to specify a CA bundle to be used by both libraries.
    bc_integration.setup_http_manager(config.ca_certificate)

    # if a repo is passed in it'll save it.  Otherwise a default will be created based on the file or dir
    config.repo_id = bc_integration.persist_repo_id(config)
    # if a bc_api_key is passed it'll save it.  Otherwise it will check ~/.bridgecrew/credentials
    config.bc_api_key = bc_integration.persist_bc_api_key(config)

    excluded_paths = config.skip_path or []

    if config.var_file:
        config.var_file = [os.path.abspath(f) for f in config.var_file]

    runner_filter = RunnerFilter(framework=config.framework, skip_framework=config.skip_framework, checks=config.check,
                                 skip_checks=config.skip_check, include_all_checkov_policies=config.include_all_checkov_policies,
                                 download_external_modules=bool(convert_str_to_bool(config.download_external_modules)),
                                 external_modules_download_path=config.external_modules_download_path,
                                 evaluate_variables=bool(convert_str_to_bool(config.evaluate_variables)),
                                 runners=checkov_runners, excluded_paths=excluded_paths,
                                 all_external=config.run_all_external_checks, var_files=config.var_file,
<<<<<<< HEAD
                                 skip_cve_package=config.skip_cve_package, use_enforcement_rules=config.use_platform_enforcement_rules)
=======
                                 skip_cve_package=config.skip_cve_package, show_progress_bar=not config.quiet,
                                 secrets_scan_file_type=config.secrets_scan_file_type)
>>>>>>> 453eb203
    if outer_registry:
        runner_registry = outer_registry
        runner_registry.runner_filter = runner_filter
        runner_registry.filter_runner_framework()
    else:
        runner_registry = RunnerRegistry(banner, runner_filter, *DEFAULT_RUNNERS)

    runnerDependencyHandler = RunnerDependencyHandler(runner_registry)
    runnerDependencyHandler.validate_runner_deps()

    if config.show_config:
        print(parser.format_values())
        return None

    if config.bc_api_key == '':
        parser.error('The --bc-api-key flag was specified but the value was blank. If this value was passed as a '
                     'secret, you may need to double check the mapping.')
    elif config.bc_api_key:
        logger.debug(f'Using API key ending with {config.bc_api_key[-8:]}')

        if not bc_integration.is_token_valid(config.bc_api_key):
            raise Exception('The provided API key does not appear to be a valid Bridgecrew API key or Prisma Cloud '
                            'access key and secret key. For Prisma, the value must be in the form '
                            'ACCESS_KEY::SECRET_KEY. For Bridgecrew, make sure to copy the token value from when you '
                            'created it, not the token ID visible later on. If you are using environment variables, '
                            'make sure they are properly set and exported.')

        if config.repo_id is None and not config.list:
            # if you are only listing policies, then the API key will be used to fetch policies, but that's it,
            # so the repo is not required
            parser.error("--repo-id argument is required when using --bc-api-key")
        elif config.repo_id:
            repo_id_sections = config.repo_id.split('/')
            if len(repo_id_sections) < 2 or any(len(section) == 0 for section in repo_id_sections):
                parser.error("--repo-id argument format should be 'organization/repository_name' E.g "
                             "bridgecrewio/checkov")

        source_env_val = os.getenv('BC_SOURCE', 'cli')
        source = get_source_type(source_env_val)
        if source == SourceTypes[BCSourceType.DISABLED]:
            logger.warning(
                f'Received unexpected value for BC_SOURCE: {source_env_val}; Should be one of {{{",".join(SourceTypes.keys())}}} setting source to DISABLED')
        source_version = os.getenv('BC_SOURCE_VERSION', version)
        logger.debug(f'BC_SOURCE = {source.name}, version = {source_version}')

        if config.list:
            # This speeds up execution by not setting up upload credentials (since we won't upload anything anyways)
            logger.debug('Using --list; setting source to DISABLED')
            source = SourceTypes[BCSourceType.DISABLED]

        try:
            bc_integration.bc_api_key = config.bc_api_key
            bc_integration.setup_bridgecrew_credentials(repo_id=config.repo_id,
                                                        skip_fixes=config.skip_fixes,
                                                        skip_download=config.skip_download,
                                                        source=source,
                                                        source_version=source_version,
                                                        repo_branch=config.branch,
                                                        prisma_api_url=config.prisma_api_url)
        except MaxRetryError:
            return None
        except Exception:
            if bc_integration.prisma_api_url:
                message = 'An error occurred setting up the Prisma Cloud platform integration. ' \
                          'Please check your Prisma Cloud API token and URL and try again.'
            else:
                message = 'An error occurred setting up the Bridgecrew platform integration. ' \
                          'Please check your API token and try again.'
            if logger.isEnabledFor(logging.DEBUG):
                logger.debug(message, exc_info=True)
            else:
                logger.error(message)
                logger.error('Please try setting the environment variable LOG_LEVEL=DEBUG and re-running the command, and provide the output to support')
            return None
    else:
        logger.debug('No API key found. Scanning locally only.')
        config.include_all_checkov_policies = True

    if config.check and config.skip_check:
        if any(item in runner_filter.checks for item in runner_filter.skip_checks):
            parser.error("The check ids specified for '--check' and '--skip-check' must be mutually exclusive.")
            return None

    BC_SKIP_MAPPING = os.getenv("BC_SKIP_MAPPING", "FALSE")
    if config.skip_download or BC_SKIP_MAPPING.upper() == "TRUE":
        bc_integration.skip_download = True

    bc_integration.get_platform_run_config()
    bc_integration.get_prisma_build_policies(config.policy_metadata_filter)

    integration_feature_registry.run_pre_scan()

    runner_filter.filtered_policy_ids = policy_metadata_integration.filtered_policy_ids
    logger.debug(f"Filtered list of policies: {runner_filter.filtered_policy_ids}")

    runner_filter.excluded_paths = runner_filter.excluded_paths + list(repo_config_integration.skip_paths)

    if config.use_platform_enforcement_rules:
        runner_filter.apply_enforcement_rules(repo_config_integration.code_category_configs)

    if config.list:
        print_checks(frameworks=config.framework, use_bc_ids=config.output_bc_ids,
                     include_all_checkov_policies=config.include_all_checkov_policies, filtered_policy_ids=runner_filter.filtered_policy_ids)
        return None

    baseline = None
    if config.baseline:
        baseline = Baseline(config.output_baseline_as_skipped)
        baseline.from_json(config.baseline)

    external_checks_dir = get_external_checks_dir(config)
    url = None
    created_baseline_path = None

    git_configuration_folders = [os.getcwd() + '/' + os.getenv('CKV_GITHUB_CONF_DIR_NAME', 'github_conf'),
                                 os.getcwd() + '/' + os.getenv('CKV_GITLAB_CONF_DIR_NAME', 'gitlab_conf')]

    if config.directory:
        exit_codes = []
        for root_folder in config.directory:
            if not os.path.exists(root_folder):
                logger.error(f'Directory {root_folder} does not exist; skipping it')
                continue
            file = config.file
            scan_reports = runner_registry.run(root_folder=root_folder, external_checks_dir=external_checks_dir,
                                               files=file)
            if baseline:
                baseline.compare_and_reduce_reports(scan_reports)
            if bc_integration.is_integration_configured():
                bc_integration.persist_repository(root_folder, excluded_paths=runner_filter.excluded_paths, included_paths=[config.external_modules_download_path])
                bc_integration.persist_git_configuration(os.getcwd(), git_configuration_folders)
                bc_integration.persist_scan_results(scan_reports)
                url = bc_integration.commit_repository(config.branch)

            if config.create_baseline:
                overall_baseline = Baseline()
                for report in scan_reports:
                    overall_baseline.add_findings_from_report(report)
                created_baseline_path = os.path.join(os.path.abspath(root_folder), '.checkov.baseline')
                with open(created_baseline_path, 'w') as f:
                    json.dump(overall_baseline.to_dict(), f, indent=4)
            exit_codes.append(runner_registry.print_reports(scan_reports, config, url=url,
                                                            created_baseline_path=created_baseline_path,
                                                            baseline=baseline))
        exit_code = 1 if 1 in exit_codes else 0
        return exit_code
    elif config.docker_image:
        if config.bc_api_key is None:
            parser.error("--bc-api-key argument is required when using --docker-image")
            return None
        if config.dockerfile_path is None:
            parser.error("--dockerfile-path argument is required when using --docker-image")
            return None
        if config.branch is None:
            parser.error("--branch argument is required when using --docker-image")
            return None
        files = [os.path.abspath(config.dockerfile_path)]
        runner = sca_image_runner()
        result = runner.run(root_folder='', image_id=config.docker_image,
                            dockerfile_path=config.dockerfile_path, runner_filter=runner_filter)
        bc_integration.persist_repository(os.path.dirname(config.dockerfile_path), files=files)
        bc_integration.persist_scan_results([result])
        bc_integration.persist_image_scan_results(runner.raw_report, config.dockerfile_path, config.docker_image,
                                                  config.branch)
        url = bc_integration.commit_repository(config.branch)
        exit_code = runner_registry.print_reports([result], config, url=url)
        return exit_code
    elif config.file:
        runner_registry.filter_runners_for_files(config.file)
        scan_reports = runner_registry.run(external_checks_dir=external_checks_dir, files=config.file,
                                           repo_root_for_plan_enrichment=config.repo_root_for_plan_enrichment)
        if baseline:
            baseline.compare_and_reduce_reports(scan_reports)
        if config.create_baseline:
            overall_baseline = Baseline()
            for report in scan_reports:
                overall_baseline.add_findings_from_report(report)
            created_baseline_path = os.path.join(os.path.abspath(os.path.commonprefix(config.file)),
                                                 '.checkov.baseline')
            with open(created_baseline_path, 'w') as f:
                json.dump(overall_baseline.to_dict(), f, indent=4)

        if bc_integration.is_integration_configured():
            files = [os.path.abspath(file) for file in config.file]
            root_folder = os.path.split(os.path.commonprefix(files))[0]
            bc_integration.persist_repository(root_folder, files, excluded_paths=runner_filter.excluded_paths)
            bc_integration.persist_git_configuration(os.getcwd(), git_configuration_folders)
            bc_integration.persist_scan_results(scan_reports)
            url = bc_integration.commit_repository(config.branch)
        exit_code = runner_registry.print_reports(scan_reports, config, url=url, created_baseline_path=created_baseline_path, baseline=baseline)
        return exit_code
    elif not config.quiet:
        print(f"{banner}")

        bc_integration.onboarding()
    return None


def add_parser_args(parser: ArgumentParser) -> None:
    parser.add('-v', '--version',
               help='version', action='version', version=version)
    parser.add('-d', '--directory', action='append',
               help='IaC root directory (can not be used together with --file).')
    parser.add('--add-check', action='store_true', help="Generate a new check via CLI prompt")
    parser.add('-f', '--file', action='append',
               help='File to scan (can not be used together with --directory). With this option, Checkov will attempt '
                    'to filter the runners based on the file type. For example, if you specify a ".tf" file, only the '
                    'terraform and secrets frameworks will be included. You can further limit this (e.g., skip secrets) '
                    'by using the --skip-framework argument.')
    parser.add('--skip-path', action='append',
               help='Path (file or directory) to skip, using regular expression logic, relative to current '
                    'working directory. Word boundaries are not implicit; i.e., specifying "dir1" will skip any '
                    'directory or subdirectory named "dir1". Ignored with -f. Can be specified multiple times.')
    parser.add('--external-checks-dir', action='append',
               help='Directory for custom checks to be loaded. Can be repeated')
    parser.add('--external-checks-git', action='append',
               help='Github url of external checks to be added. \n you can specify a subdirectory after a '
                    'double-slash //. \n cannot be used together with --external-checks-dir')
    parser.add('-l', '--list', help='List checks', action='store_true')
    parser.add('-o', '--output', action='append', choices=OUTPUT_CHOICES,
               default=None,
               help='Report output format. Add multiple outputs by using the flag multiple times (-o sarif -o cli)')
    parser.add('--output-file-path', default=None,
               help='Name for output file. The first selected output via output flag will be saved to the file (default output is cli)')
    parser.add('--output-bc-ids', action='store_true',
               help='Print Bridgecrew platform IDs (BC...) instead of Checkov IDs (CKV...), if the check exists in the platform')
    parser.add('--include-all-checkov-policies', action='store_true',
               help='When running with an API key, Checkov will omit any policies that do not exist '
                    'in the Bridgecrew or Prisma Cloud platform, except for local custom policies loaded with the '
                    '--external-check flags. Use this key to include policies that only exist in Checkov in the scan. '
                    'Note that this will make the local CLI results different from the results you see in the '
                    'platform. Has no effect if you are not using an API key. Use the --check option to explicitly '
                    'include checks by ID even if they are not in the platform, without using this flag.')
    parser.add('--quiet', action='store_true',
               default=False,
               help='in case of CLI output, display only failed checks. Also disables progress bars')
    parser.add('--compact', action='store_true',
               default=False,
               help='in case of CLI output, do not display code blocks')
    parser.add('--framework',
               help='Filter scan to run only on specific infrastructure code frameworks',
               choices=checkov_runners + ["all"],
               default=["all"],
               env_var='CKV_FRAMEWORK',
               nargs="+")
    parser.add('--skip-framework',
               help='Filter scan to skip specific infrastructure code frameworks. \n'
                    'will be included automatically for some frameworks if system dependencies '
                    'are missing.',
               choices=checkov_runners,
               default=None,
               nargs="+")
    parser.add('-c', '--check',
               help='Checks to run; any other checks will be skipped. Enter one or more items separated by commas. '
                    'Each item may be either a Checkov check ID (CKV_AWS_123), a BC check ID (BC_AWS_GENERAL_123), or '
                    'a severity (LOW, MEDIUM, HIGH, CRITICAL). If you use a severity, then all checks equal to or '
                    'above the lowest severity in the list will be included. This option can be combined with '
                    '--skip-check. If it is, priority is given to checks explicitly listed by ID or wildcard over '
                    'checks listed by severity. For example, if you use --check CKV_123 and --skip-check LOW, then '
                    'CKV_123 will run even if it is a LOW severity. In the case of a tie (e.g., --check MEDIUM and '
                    '--skip-check HIGH for a medium severity check), then the check will be skipped. If you use a '
                    'check ID here along with an API key, and the check is not part of the BC / PC platform, then the '
                    'check will still be run (see --include-all-checkov-policies for more info).',
               action='append', default=None,
               env_var='CKV_CHECK')
    parser.add('--skip-check',
               help='Checks to skip; any other checks will not be run. Enter one or more items separated by commas. '
                    'Each item may be either a Checkov check ID (CKV_AWS_123), a BC check ID (BC_AWS_GENERAL_123), or '
                    'a severity (LOW, MEDIUM, HIGH, CRITICAL). If you use a severity, then all checks equal to or '
                    'below the highest severity in the list will be skipped. This option can be combined with --check. '
                    'If it is, priority is given to checks explicitly listed by ID or wildcard over checks listed by '
                    'severity. For example, if you use --skip-check CKV_123 and --check HIGH, then CKV_123 will be '
                    'skipped even if it is a HIGH severity. In the case of a tie (e.g., --check MEDIUM and '
                    '--skip-check HIGH for a medium severity check), then the check will be skipped.',
               action='append', default=None,
               env_var='CKV_SKIP_CHECK')
    parser.add('--run-all-external-checks', action='store_true',
               help='Run all external checks (loaded via --external-checks options) even if the checks are not present '
                    'in the --check list. This allows you to always ensure that new checks present in the external '
                    'source are used. If an external check is included in --skip-check, it will still be skipped.')
    parser.add('-s', '--soft-fail',
               help='Runs checks but always returns a 0 exit code. Using either --soft-fail-on and / or --hard-fail-on '
                    'overrides this option, except for the case when a result does not match either of the soft fail '
                    'or hard fail criteria, in which case this flag determines the result.', action='store_true')
    parser.add('--soft-fail-on',
                        help='Exits with a 0 exit code if only the specified items fail. Enter one or more items '
                             'separated by commas. Each item may be either a Checkov check ID (CKV_AWS_123), a BC '
                             'check ID (BC_AWS_GENERAL_123), or a severity (LOW, MEDIUM, HIGH, CRITICAL). If you use '
                             'a severity, then any severity equal to or less than the highest severity in the list '
                             'will result in a soft fail. This option may be used with --hard-fail-on, using the same '
                             'priority logic described in --check and --skip-check options above, with --hard-fail-on '
                             'taking precedence in a tie. If a given result does not meet the --soft-fail-on nor '
                             'the --hard-fail-on criteria, then the default is to hard fail',
                        action='append',
                        default=None)
    parser.add('--hard-fail-on',
                        help='Exits with a non-zero exit code for specified checks. Enter one or more items '
                             'separated by commas. Each item may be either a Checkov check ID (CKV_AWS_123), a BC '
                             'check ID (BC_AWS_GENERAL_123), or a severity (LOW, MEDIUM, HIGH, CRITICAL). If you use a '
                             'severity, then any severity equal to or greater than the lowest severity in the list will '
                             'result in a hard fail. This option can be used with --soft-fail-on, using the same '
                             'priority logic described in --check and --skip-check options above, with --hard-fail-on '
                             'taking precedence in a tie.',
                        action='append',
                        default=None)
    parser.add('--bc-api-key', env_var='BC_API_KEY', sanitize=True,
               help='Bridgecrew API key or Prisma Cloud Access Key (see --prisma-api-url)')
    parser.add('--prisma-api-url', env_var='PRISMA_API_URL', default=None,
               help='The Prisma Cloud API URL (see: https://prisma.pan.dev/api/cloud/api-urls). '
                    'Requires --bc-api-key to be a Prisma Cloud Access Key in the following format: <access_key_id>::<secret_key>')
    parser.add('--docker-image', help='Scan docker images by name or ID. Only works with --bc-api-key flag')
    parser.add('--dockerfile-path', help='Path to the Dockerfile of the scanned docker image')
    parser.add('--repo-id',
               help='Identity string of the repository, with form <repo_owner>/<repo_name>')
    parser.add('-b', '--branch',
               help="Selected branch of the persisted repository. Only has effect when using the --bc-api-key flag",
               default='master')
    parser.add('--skip-download',
               help='Do not download any data from Bridgecrew. This will omit doc links, severities, etc., as well as '
                    'custom policies and suppressions if using an API token. Note: it will prevent BC platform IDs from '
                    'being available in Checkov.',
               action='store_true')
    parser.add('--use-platform-enforcement-rules', action='store_true',
               help='Use the Enforcement Rules configured in the platform for hard / soft fail logic. Mutually exclusive '
                    'with --soft-fail, --hard-fail-on, --soft-fail-on, --check, and --skip-check. With this option, '
                    'the enforcement rule matching this repo, or the default rule if there is no match, will determine '
                    'these values: any check with a severity below the selected rule\'s soft-fail threshold will be '
                    'skipped; any check with a severity equal to or greater than the rule\'s hard-fail threshold will '
                    'be part of the hard-fail list, and any check in between will be part of the soft-fail list.'
                    'Requires a BC or PC platform API key.')
    parser.add('--no-guide', action='store_true',
               default=False,
               help='Deprecated - use --skip-download')
    parser.add('--skip-suppressions',
               help='Deprecated - use --skip-download',
               action='store_true')
    parser.add('--skip-policy-download',
               help='Deprecated - use --skip-download',
               action='store_true')
    parser.add('--skip-fixes',
               help='Do not download fixed resource templates from Bridgecrew. Only has effect when using the API key.',
               action='store_true')
    parser.add('--download-external-modules',
               help="download external terraform modules from public git repositories and terraform registry",
               default=os.environ.get('DOWNLOAD_EXTERNAL_MODULES', False), env_var='DOWNLOAD_EXTERNAL_MODULES')
    parser.add('--var-file', action='append',
               help='Variable files to load in addition to the default files (see '
                    'https://www.terraform.io/docs/language/values/variables.html#variable-definitions-tfvars-files).'
                    'Currently only supported for source Terraform (.tf file), and Helm chart scans.' 
                    'Requires using --directory, not --file.')
    parser.add('--external-modules-download-path',
               help="set the path for the download external terraform modules",
               default=DEFAULT_EXTERNAL_MODULES_DIR, env_var='EXTERNAL_MODULES_DIR')
    parser.add('--evaluate-variables',
               help="evaluate the values of variables and locals",
               env_var="CKV_EVAL_VARS",
               default=True)
    parser.add('-ca', '--ca-certificate',
               help='Custom CA certificate (bundle) file', default=None, env_var='BC_CA_BUNDLE')
    parser.add('--repo-root-for-plan-enrichment',
               help='Directory containing the hcl code used to generate a given plan file. Use with -f.',
               dest="repo_root_for_plan_enrichment", action='append')
    parser.add('--config-file', help='path to the Checkov configuration YAML file', is_config_file=True, default=None)
    parser.add('--create-config', help='takes the current command line args and writes them out to a config file at '
                                       'the given path', is_write_out_config_file_arg=True, default=None)
    parser.add('--show-config', help='prints all args and config settings and where they came from '
                                     '(eg. commandline, config file, environment variable or default)',
               action='store_true', default=None)
    parser.add('--create-baseline', help='Alongside outputting the findings, save all results to .checkov.baseline file'
                                         ' so future runs will not re-flag the same noise. Works only with `--directory` flag',
               action='store_true', default=False)
    parser.add(
        '--baseline',
        help=(
            "Use a .checkov.baseline file to compare current results with a known baseline. "
            "Report will include only failed checks that are new with respect to the provided baseline"
        ),
        default=None,
    )
    parser.add('--output-baseline-as-skipped',
        help="output checks that are skipped due to baseline file presence",
        action='store_true', default=False)
    parser.add('--skip-cve-package',
               help='filter scan to run on all packages but a specific package identifier (denylist), You can '
                    'specify this argument multiple times to skip multiple packages', action='append', default=None)
    parser.add('--policy-metadata-filter',
               help='comma separated key:value string to filter policies based on Prisma Cloud policy metadata. '
                    'See https://prisma.pan.dev/api/cloud/cspm/policy#operation/get-policy-filters-and-options for '
                    'information on allowed filters. Format: policy.label=test,cloud.type=aws ', default=None)
    parser.add('--secrets-scan-file-type',
               default=[],
               env_var='CKV_SECRETS_SCAN_FILE_TYPE',
               action='append',
               help='add scan secret for requested files. You can specify this argument multiple times to add '
                    'multiple file types. To scan all types (".tf", ".yml", ".yaml", ".json", '
                    '".template", ".py", ".js", ".properties", ".pem", ".php", ".xml", ".ts", ".env", "Dockerfile", '
                    '".java", ".rb", ".go", ".cs", ".txt") specify the argument with `--secrets-scan-file-type all`. '
                    'default scan will be for ".tf", ".yml", ".yaml", ".json", ".template" and exclude "Pipfile.lock", "yarn.lock", "package-lock.json", "requirements.txt"')


def get_external_checks_dir(config: Any) -> Any:
    external_checks_dir = config.external_checks_dir
    if config.external_checks_git:
        git_getter = GitGetter(config.external_checks_git[0])
        external_checks_dir = [git_getter.get()]
        atexit.register(shutil.rmtree, str(Path(external_checks_dir[0]).parent))
    return external_checks_dir


def normalize_config(config: Namespace, parser: ExtArgumentParser) -> None:
    if config.no_guide:
        logger.warning('--no-guide is deprecated and will be removed in a future release. Use --skip-download instead')
        config.skip_download = True
    if config.skip_suppressions:
        logger.warning('--skip-suppressions is deprecated and will be removed in a future release. Use --skip-download instead')
        config.skip_download = True
    if config.skip_policy_download:
        logger.warning('--skip-policy-download is deprecated and will be removed in a future release. Use --skip-download instead')
        config.skip_download = True

    if config.bc_api_key and not config.include_all_checkov_policies:
        # info because we expect this to be the standard usage
        logger.info('You are using an API key and did not set the --include-all-checkov-policies flag, so policies '
                    'that only exist in Checkov, and not the BC / PC platform, will be skipped.')
    elif not config.bc_api_key and not config.include_all_checkov_policies:
        # makes it easier to pick out policies later if we can just always rely on this flag without other context
        logger.debug('No API key present; setting include_all_checkov_policies to True')
        config.include_all_checkov_policies = True

<<<<<<< HEAD
    if config.use_platform_enforcement_rules and (config.soft_fail or config.hard_fail_on or config.soft_fail_on or config.check or config.skip_check):
        parser.error('Cannot use --use-platform-enforcement rules with any of --soft-fail, --hard-fail-on, --soft-fail-on, --check, or --skip-check')

    if config.use_platform_enforcement_rules and not config.bc_api_key:
        parser.error('Must specify an API key with --use-platform-enforcement-rules')
=======
    if config.policy_metadata_filter and not (config.bc_api_key and config.prisma_api_url):
        logger.warning('--policy-metadata-filter flag was used without a Prisma Cloud API key. Policy filtering will be skipped.')
>>>>>>> 453eb203


if __name__ == '__main__':
    sys.exit(run())<|MERGE_RESOLUTION|>--- conflicted
+++ resolved
@@ -145,12 +145,9 @@
                                  evaluate_variables=bool(convert_str_to_bool(config.evaluate_variables)),
                                  runners=checkov_runners, excluded_paths=excluded_paths,
                                  all_external=config.run_all_external_checks, var_files=config.var_file,
-<<<<<<< HEAD
-                                 skip_cve_package=config.skip_cve_package, use_enforcement_rules=config.use_platform_enforcement_rules)
-=======
                                  skip_cve_package=config.skip_cve_package, show_progress_bar=not config.quiet,
-                                 secrets_scan_file_type=config.secrets_scan_file_type)
->>>>>>> 453eb203
+                                 secrets_scan_file_type=config.secrets_scan_file_type, use_enforcement_rules=config.use_platform_enforcement_rules)
+
     if outer_registry:
         runner_registry = outer_registry
         runner_registry.runner_filter = runner_filter
@@ -580,16 +577,15 @@
         logger.debug('No API key present; setting include_all_checkov_policies to True')
         config.include_all_checkov_policies = True
 
-<<<<<<< HEAD
     if config.use_platform_enforcement_rules and (config.soft_fail or config.hard_fail_on or config.soft_fail_on or config.check or config.skip_check):
         parser.error('Cannot use --use-platform-enforcement rules with any of --soft-fail, --hard-fail-on, --soft-fail-on, --check, or --skip-check')
 
     if config.use_platform_enforcement_rules and not config.bc_api_key:
         parser.error('Must specify an API key with --use-platform-enforcement-rules')
-=======
+
     if config.policy_metadata_filter and not (config.bc_api_key and config.prisma_api_url):
         logger.warning('--policy-metadata-filter flag was used without a Prisma Cloud API key. Policy filtering will be skipped.')
->>>>>>> 453eb203
+
 
 
 if __name__ == '__main__':
