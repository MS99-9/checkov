--- conflicted
+++ resolved
@@ -137,16 +137,10 @@
 
         exit_code = 1 if 1 in exit_codes else 0
         return exit_code
-<<<<<<< HEAD
     elif config.file:
         scan_reports = runner_registry.run(external_checks_dir=external_checks_dir, files=config.file,
-                                           guidelines=guidelines, bc_integration=bc_integration,
+                                           guidelines=guidelines,
                                            repo_root_for_plan_enrichment=config.repo_root_for_plan_enrichment)
-=======
-    elif args.file:
-        scan_reports = runner_registry.run(external_checks_dir=external_checks_dir, files=args.file,
-                                           guidelines=guidelines, repo_root_for_plan_enrichment=args.repo_root_for_plan_enrichment)
->>>>>>> 979ca6d2
         if bc_integration.is_integration_configured():
             files = [os.path.abspath(file) for file in config.file]
             root_folder = os.path.split(os.path.commonprefix(files))[0]
