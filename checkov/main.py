--- conflicted
+++ resolved
@@ -87,20 +87,12 @@
         source_version = os.getenv('BC_SOURCE_VERSION', version)
         logger.debug(f'BC_SOURCE = {source}, version = {source_version}')
         try:
-<<<<<<< HEAD
             bc_integration.setup_bridgecrew_credentials(bc_api_key=config.bc_api_key, repo_id=config.repo_id,
                                                         skip_fixes=config.skip_fixes,
                                                         skip_suppressions=config.skip_suppressions,
-                                                        source=source, source_version=source_version,
-                                                        repo_branch=config.branch)
-=======
-            bc_integration.setup_bridgecrew_credentials(bc_api_key=args.bc_api_key, repo_id=args.repo_id, 
-                                                        skip_fixes=args.skip_fixes,
-                                                        skip_suppressions=args.skip_suppressions,
-                                                        source=source, source_version=source_version, repo_branch=args.branch)
+                                                        source=source, source_version=source_version, repo_branch=config.branch)
             excluded_paths = bc_integration.get_excluded_paths()
             runner_filter.excluded_paths = excluded_paths
->>>>>>> 6393d7e2
         except Exception as e:
             logger.error('An error occurred setting up the Bridgecrew platform integration. Please check your API token'
                          ' and try again.', exc_info=True)
