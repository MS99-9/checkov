#!/usr/bin/env python
from __future__ import annotations

import atexit
import itertools
import json
import logging
import os
import shutil
import signal
import sys
import platform
from collections import defaultdict
from pathlib import Path
<<<<<<< HEAD
from typing import TYPE_CHECKING, Optional
=======
from typing import TYPE_CHECKING, List
>>>>>>> be2146f8

import argcomplete
import configargparse
from urllib3.exceptions import MaxRetryError

import checkov.logging_init  # noqa  # should be imported before the others to ensure correct logging setup

from checkov.ansible.runner import Runner as ansible_runner
from checkov.argo_workflows.runner import Runner as argo_workflows_runner
from checkov.arm.runner import Runner as arm_runner
from checkov.azure_pipelines.runner import Runner as azure_pipelines_runner
from checkov.bitbucket.runner import Runner as bitbucket_configuration_runner
from checkov.bitbucket_pipelines.runner import Runner as bitbucket_pipelines_runner
from checkov.cdk.runner import CdkRunner
from checkov.cloudformation.runner import Runner as cfn_runner
from checkov.common.bridgecrew.bc_source import SourceTypes, BCSourceType, get_source_type, SourceType
from checkov.common.bridgecrew.integration_features.features.policy_metadata_integration import \
    integration as policy_metadata_integration
from checkov.common.bridgecrew.integration_features.features.repo_config_integration import \
    integration as repo_config_integration
from checkov.common.bridgecrew.integration_features.features.suppressions_integration import \
    integration as suppressions_integration
from checkov.common.bridgecrew.integration_features.features.custom_policies_integration import \
    integration as custom_policies_integration
from checkov.common.bridgecrew.integration_features.integration_feature_registry import integration_feature_registry
from checkov.common.bridgecrew.platform_integration import bc_integration
from checkov.common.bridgecrew.integration_features.features.licensing_integration import integration as licensing_integration
from checkov.common.bridgecrew.severities import BcSeverities
from checkov.common.goget.github.get_git import GitGetter
from checkov.common.output.baseline import Baseline
from checkov.common.bridgecrew.check_type import checkov_runners, CheckType
<<<<<<< HEAD
from checkov.common.resource_code_logger_filter import add_resource_code_filter_to_logger
=======
>>>>>>> be2146f8
from checkov.common.runners.runner_registry import RunnerRegistry
from checkov.common.typing import LibraryGraph
from checkov.common.util import prompt
from checkov.common.util.banner import banner as checkov_banner, tool as checkov_tool
from checkov.common.util.config_utils import get_default_config_paths
from checkov.common.util.consts import CHECKOV_RUN_SCA_PACKAGE_SCAN_V2
from checkov.common.util.ext_argument_parser import ExtArgumentParser
from checkov.common.util.runner_dependency_handler import RunnerDependencyHandler
from checkov.common.util.type_forcers import convert_str_to_bool
from checkov.contributor_metrics import report_contributor_metrics
from checkov.dockerfile.runner import Runner as dockerfile_runner
from checkov.docs_generator import print_checks
from checkov.github.runner import Runner as github_configuration_runner
from checkov.github_actions.runner import Runner as github_actions_runner
from checkov.gitlab.runner import Runner as gitlab_configuration_runner
from checkov.gitlab_ci.runner import Runner as gitlab_ci_runner
from checkov.helm.runner import Runner as helm_runner
from checkov.json_doc.runner import Runner as json_runner
from checkov.kubernetes.runner import Runner as k8_runner
from checkov.kustomize.runner import Runner as kustomize_runner
from checkov.runner_filter import RunnerFilter
from checkov.sast.report import SastData, SastReport
from checkov.sca_image.runner import Runner as sca_image_runner
from checkov.sca_package.runner import Runner as sca_package_runner
from checkov.sca_package_2.runner import Runner as sca_package_runner_2
from checkov.secrets.runner import Runner as secrets_runner
from checkov.serverless.runner import Runner as sls_runner
from checkov.terraform.plan_runner import Runner as tf_plan_runner
from checkov.terraform.runner import Runner as tf_graph_runner
from checkov.terraform_json.runner import TerraformJsonRunner
from checkov.version import version
from checkov.yaml_doc.runner import Runner as yaml_runner
from checkov.bicep.runner import Runner as bicep_runner
from checkov.openapi.runner import Runner as openapi_runner
from checkov.circleci_pipelines.runner import Runner as circleci_pipelines_runner
from checkov.sast.runner import Runner as sast_runner
from checkov.logging_init import log_stream as logs_stream

if TYPE_CHECKING:
    from checkov.common.output.report import Report
    from configargparse import Namespace
    from typing_extensions import Literal
    from igraph import Graph
    from networkx import DiGraph

signal.signal(signal.SIGINT, lambda x, y: sys.exit(''))

outer_registry = None

logger = logging.getLogger(__name__)
add_resource_code_filter_to_logger(logger)

# sca package runner added during the run method
DEFAULT_RUNNERS = [
    tf_graph_runner(),
    cfn_runner(),
    k8_runner(),
    sls_runner(),
    arm_runner(),
    tf_plan_runner(),
    helm_runner(),
    dockerfile_runner(),
    secrets_runner(),
    json_runner(),
    yaml_runner(),
    github_configuration_runner(),
    gitlab_configuration_runner(),
    gitlab_ci_runner(),
    bitbucket_configuration_runner(),
    bitbucket_pipelines_runner(),
    kustomize_runner(),
    github_actions_runner(),
    bicep_runner(),
    openapi_runner(),
    sca_image_runner(),
    argo_workflows_runner(),
    circleci_pipelines_runner(),
    azure_pipelines_runner(),
    ansible_runner(),
    TerraformJsonRunner(),
    sast_runner(),
    CdkRunner(),
]


class Checkov:
    def __init__(self, argv: list[str] = sys.argv[1:]) -> None:
        self.config: "Namespace"  # set in 'parse_config()'
        self.parser: "ExtArgumentParser"  # set in 'parse_config()'
        self.runners = DEFAULT_RUNNERS.copy()
        self.scan_reports: "list[Report]" = []
        self.run_metadata: dict[str, str | list[str]] = {}
<<<<<<< HEAD
        self.graphs: dict[str, list[tuple[LibraryGraph, Optional[str]]]] = {}
=======
        self.graphs: dict[str, DiGraph | Graph] = {}
>>>>>>> be2146f8
        self.url: str | None = None
        self.sast_data: SastData = SastData()

        self.parse_config(argv=argv)

    def _parse_mask_to_resource_attributes_to_omit(self) -> None:
        resource_attributes_to_omit = defaultdict(set)
        for entry in self.config.mask:
            splitted_entry = entry.split(':')
            # if we have 2 entries, this is resource & variable to mask
            splitted_entry_len = len(splitted_entry)
            if 2 == splitted_entry_len:
                resource = splitted_entry[0]
                variables_to_mask = splitted_entry[1].split(',')
                resource_attributes_to_omit[resource].update(variables_to_mask)
            # ToDo: Uncomment if we want to support universal masking
            # elif 1 == splitted_entry_len:
            #     variables_to_mask = splitted_entry[0].split(',')
            #     resource_attributes_to_omit[RESOURCE_ATTRIBUTES_TO_OMIT_UNIVERSAL_MASK].update(variables_to_mask)

        self.config.mask = resource_attributes_to_omit

    def parse_config(self, argv: list[str] = sys.argv[1:]) -> None:
        """Parses the user defined config via CLI flags"""

        default_config_paths = get_default_config_paths(sys.argv[1:])
        self.parser = ExtArgumentParser(
            description='Infrastructure as code static analysis',
            default_config_files=default_config_paths,
            config_file_parser_class=configargparse.YAMLConfigFileParser,
            add_env_var_help=True,
        )
        self.parser.add_parser_args()
        argcomplete.autocomplete(self.parser)

        self.config = self.parser.parse_args(argv)
        self.normalize_config()

    def normalize_config(self) -> None:
        if self.config.no_guide:
            logger.warning(
                '--no-guide is deprecated and will be removed in a future release. Use --skip-download instead'
            )
            self.config.skip_download = True
        if self.config.skip_suppressions:
            logger.warning(
                '--skip-suppressions is deprecated and will be removed in a future release. Use --skip-download instead'
            )
            self.config.skip_download = True
        if self.config.skip_policy_download:
            logger.warning(
                '--skip-policy-download is deprecated and will be removed in a future release. Use --skip-download instead'
            )
            self.config.skip_download = True

        elif not self.config.bc_api_key and not self.config.include_all_checkov_policies:
            # makes it easier to pick out policies later if we can just always rely on this flag without other context
            logger.debug('No API key present; setting include_all_checkov_policies to True')
            self.config.include_all_checkov_policies = True

        if self.config.use_enforcement_rules and not self.config.bc_api_key:
            self.parser.error('Must specify an API key with --use-enforcement-rules')

        if self.config.policy_metadata_filter and not (self.config.bc_api_key and self.config.prisma_api_url):
            logger.warning(
                '--policy-metadata-filter flag was used without a Prisma Cloud API key. Policy filtering will be skipped.'
            )

        # Parse mask into json with default dict. If self.config.mask is empty list, default dict will be assigned
        self._parse_mask_to_resource_attributes_to_omit()

        if self.config.file:
            # it is passed as a list of lists
            self.config.file = list(itertools.chain.from_iterable(self.config.file))

    def run(self, banner: str = checkov_banner, tool: str = checkov_tool, source_type: SourceType | None = None) -> int | None:
        self.run_metadata = {
            "checkov_version": version,
            "python_executable": sys.executable,
            "python_version": sys.version,
            "checkov_executable": sys.argv[0],
            "args": self.parser.format_values(sanitize=True).split('\n'),
            "OS_system_info": platform.platform(),
            "CPU_architecture": platform.processor(),
            "Python_implementation": platform.python_implementation()
        }

        logger.debug(f'Run metadata: {json.dumps(self.run_metadata, indent=2)}')
        try:
            if self.config.add_check:
                resp = prompt.Prompt()
                check = prompt.Check(resp.responses)
                check.action()
                return None

            # Check if --output value is None. If so, replace with ['cli'] for default cli output.
            if self.config.output is None:
                self.config.output = ['cli']

            if self.config.support:
                bc_integration.support_flag_enabled = True

            if self.config.bc_api_key and not self.config.include_all_checkov_policies:
                if self.config.skip_download and not self.config.external_checks_dir:
                    print('You are using an API key along with --skip-download but not --include-all-checkov-policies or --external-checks-dir. '
                          'With these arguments, Checkov cannot fetch metadata to determine what is a local Checkov-only '
                          'policy and what is a platform policy, so no policies will be evaluated. Please re-run Checkov '
                          'and either remove the --skip-download option, or use the --include-all-checkov-policies and / or '
                          '--external-checks-dir options.',
                          file=sys.stderr)
                    self.exit_run()
                elif self.config.skip_download:
                    print('You are using an API key along with --skip-download but not --include-all-checkov-policies. '
                          'With these arguments, Checkov cannot fetch metadata to determine what is a local Checkov-only '
                          'policy and what is a platform policy, so only local custom policies loaded with --external-checks-dir '
                          'will be evaluated.',
                          file=sys.stderr)
                else:
                    logger.debug('Using API key and not --include-all-checkov-policies - only running platform policies '
                                 '(this is the default behavior, and this message is just for debugging purposes)')

            # bridgecrew uses both the urllib3 and requests libraries, while checkov uses the requests library.
            # Allow the user to specify a CA bundle to be used by both libraries.
            bc_integration.setup_http_manager(self.config.ca_certificate, self.config.no_cert_verify)

            # if a repo is passed in it'll save it.  Otherwise a default will be created based on the file or dir
            self.config.repo_id = bc_integration.persist_repo_id(self.config)
            # if a bc_api_key is passed it'll save it.  Otherwise it will check ~/.bridgecrew/credentials
            self.config.bc_api_key = bc_integration.persist_bc_api_key(self.config)

            if not self.config.bc_api_key:
                # check, if someone tries to use a severity filter without an API key
                severities = {severity for severity in BcSeverities.__dict__.values() if isinstance(severity, str)}
                if (
                    (self.config.check and any(check in severities for check in self.config.check))
                    or (self.config.skip_check and any(check in severities for check in self.config.skip_check))
                ):
                    logging.warning("Filtering checks by severity is only possible with an API key")

            excluded_paths = self.config.skip_path or []

            if self.config.var_file:
                self.config.var_file = [os.path.abspath(f) for f in self.config.var_file]

            runner_filter = RunnerFilter(
                framework=self.config.framework,
                skip_framework=self.config.skip_framework,
                checks=self.config.check,
                skip_checks=self.config.skip_check,
                include_all_checkov_policies=self.config.include_all_checkov_policies,
                download_external_modules=bool(convert_str_to_bool(self.config.download_external_modules)),
                external_modules_download_path=self.config.external_modules_download_path,
                evaluate_variables=bool(convert_str_to_bool(self.config.evaluate_variables)),
                runners=checkov_runners,
                excluded_paths=excluded_paths,
                all_external=self.config.run_all_external_checks,
                var_files=self.config.var_file,
                skip_cve_package=self.config.skip_cve_package,
                show_progress_bar=not self.config.quiet,
                use_enforcement_rules=self.config.use_enforcement_rules,
                enable_secret_scan_all_files=bool(convert_str_to_bool(self.config.enable_secret_scan_all_files)),
                block_list_secret_scan=self.config.block_list_secret_scan,
                deep_analysis=self.config.deep_analysis,
                repo_root_for_plan_enrichment=self.config.repo_root_for_plan_enrichment,
                resource_attr_to_omit=self.config.mask,
                enable_git_history_secret_scan=self.config.scan_secrets_history,
<<<<<<< HEAD
                git_history_timeout=self.config.secrets_history_timeout
=======
                git_history_timeout=self.config.secrets_history_timeout,
                report_sast_imports=bool(convert_str_to_bool(os.getenv('CKV_ENABLE_UPLOAD_SAST_IMPORTS', False)))
>>>>>>> be2146f8
            )

            source_env_val = os.getenv('BC_SOURCE', 'cli')
            source = source_type if source_type else get_source_type(source_env_val)
            if source == SourceTypes[BCSourceType.DISABLED]:
                logger.warning(
                    f'Received unexpected value for BC_SOURCE: {source_env_val}; Should be one of {{{",".join(SourceTypes.keys())}}} setting source to DISABLED')
            source_version = os.getenv('BC_SOURCE_VERSION', version)
            logger.debug(f'BC_SOURCE = {source.name}, version = {source_version}')

            if self.config.list:
                # This speeds up execution by not setting up upload credentials (since we won't upload anything anyways)
                logger.debug('Using --list; setting source to DISABLED')
                source = SourceTypes[BCSourceType.DISABLED]

            if CHECKOV_RUN_SCA_PACKAGE_SCAN_V2:
                self.runners.append(sca_package_runner_2())
            else:
                self.runners.append(sca_package_runner())

            if outer_registry:
                runner_registry = outer_registry
                runner_registry.runner_filter = runner_filter
                runner_registry.filter_runner_framework()
            else:
                runner_registry = RunnerRegistry(banner, runner_filter, *self.runners, tool=tool)

            runnerDependencyHandler = RunnerDependencyHandler(runner_registry)
            runnerDependencyHandler.validate_runner_deps()

            if self.config.show_config:
                print(self.parser.format_values(sanitize=True))
                return None

            if self.config.bc_api_key == '':
                self.parser.error(
                    'The --bc-api-key flag was specified but the value was blank. If this value was passed as a '
                    'secret, you may need to double check the mapping.'
                )
            elif self.config.bc_api_key:
                logger.debug(f'Using API key ending with {self.config.bc_api_key[-8:]}')

                if not bc_integration.is_token_valid(self.config.bc_api_key):
                    raise Exception('The provided API key does not appear to be a valid Bridgecrew API key or Prisma Cloud '
                                    'access key and secret key. For Prisma, the value must be in the form '
                                    'ACCESS_KEY::SECRET_KEY. For Bridgecrew, make sure to copy the token value from when you '
                                    'created it, not the token ID visible later on. If you are using environment variables, '
                                    'make sure they are properly set and exported.')

                if not self.config.list:
                    # if you are only listing policies, then the API key will be used to fetch policies, but that's it,
                    # so the repo is not required and ignored
                    if self.config.repo_id is None:
                        self.parser.error("--repo-id argument is required when using --bc-api-key")
                    else:
                        repo_id_sections = self.config.repo_id.split('/')
                        if len(repo_id_sections) < 2 or any(len(section) == 0 for section in repo_id_sections):
                            self.parser.error(
                                "--repo-id argument format should be 'organization/repository_name' E.g "
                                "bridgecrewio/checkov"
                            )

                try:
                    bc_integration.bc_api_key = self.config.bc_api_key
                    bc_integration.setup_bridgecrew_credentials(repo_id=self.config.repo_id,
                                                                skip_fixes=self.config.skip_fixes,
                                                                skip_download=self.config.skip_download,
                                                                source=source,
                                                                source_version=source_version,
                                                                repo_branch=self.config.branch,
                                                                prisma_api_url=self.config.prisma_api_url)

                except MaxRetryError:
                    self.exit_run()
                except Exception:
                    if bc_integration.prisma_api_url:
                        message = 'An error occurred setting up the Prisma Cloud platform integration. ' \
                                  'Please check your Prisma Cloud API token and URL and try again.'
                    else:
                        message = 'An error occurred setting up the Bridgecrew platform integration. ' \
                                  'Please check your API token and try again.'
                    if logger.isEnabledFor(logging.DEBUG):
                        logger.debug(message, exc_info=True)
                    else:
                        logger.error(message)
                        logger.error('Please try setting the environment variable LOG_LEVEL=DEBUG and re-running the command, and provide the output to support', exc_info=True)
                    self.exit_run()
            else:
                if self.config.support:
                    logger.warning("--bc-api-key argument is required when using --support")
                logger.debug('No API key found. Scanning locally only.')
                self.config.include_all_checkov_policies = True

            if self.config.check and self.config.skip_check:
                if any(item in runner_filter.checks for item in runner_filter.skip_checks):
                    self.parser.error("The check ids specified for '--check' and '--skip-check' must be mutually exclusive.")
                    return None

            BC_SKIP_MAPPING = os.getenv("BC_SKIP_MAPPING", "FALSE")
            if self.config.skip_download or BC_SKIP_MAPPING.upper() == "TRUE":
                bc_integration.skip_download = True

            try:
                bc_integration.get_platform_run_config()
            except Exception:
                if not self.config.include_all_checkov_policies:
                    # stack trace gets printed in the exception handlers above
                    # include_all_checkov_policies will always be set when there is no API key, so we don't need to worry about it here
                    print('An error occurred getting data from the platform, including policy metadata. Because --include-all-checkov-policies '
                          'was not used, Checkov cannot differentiate Checkov-only policies from platform policies, and no '
                          'policies will get evaluated. Please resolve the error above or re-run with the --include-all-checkov-policies argument '
                          '(but note that this will not include any custom platform configurations or policy metadata).',
                          file=sys.stderr)
                    self.exit_run()

            bc_integration.get_prisma_build_policies(self.config.policy_metadata_filter)

            # set config to make it usable inside the integration features
            integration_feature_registry.config = self.config
            integration_feature_registry.run_pre_scan()

            policy_level_suppression = suppressions_integration.get_policy_level_suppressions()
            bc_cloned_checks = custom_policies_integration.bc_cloned_checks
            runner_filter.bc_cloned_checks = bc_cloned_checks
            custom_policies_integration.policy_level_suppression = list(policy_level_suppression.keys())

            if any(framework in runner_filter.framework for framework in ("all", CheckType.SCA_IMAGE)):
                # only run image referencer, when sca_image framework is enabled
                runner_filter.run_image_referencer = licensing_integration.should_run_image_referencer()

            runner_filter.filtered_policy_ids = policy_metadata_integration.filtered_policy_ids
            logger.debug(f"Filtered list of policies: {runner_filter.filtered_policy_ids}")

            runner_filter.excluded_paths = runner_filter.excluded_paths + list(repo_config_integration.skip_paths)
            policy_level_suppression = suppressions_integration.get_policy_level_suppressions()
            bc_cloned_checks = custom_policies_integration.bc_cloned_checks
            runner_filter.bc_cloned_checks = bc_cloned_checks
            custom_policies_integration.policy_level_suppression = list(policy_level_suppression.keys())
            runner_filter.set_suppressed_policies(list(policy_level_suppression.values()))

            if self.config.use_enforcement_rules:
                runner_filter.apply_enforcement_rules(repo_config_integration.code_category_configs)

            if self.config.list:
                print_checks(frameworks=self.config.framework, use_bc_ids=self.config.output_bc_ids,
                             include_all_checkov_policies=self.config.include_all_checkov_policies,
                             filtered_policy_ids=runner_filter.filtered_policy_ids)
                return None

            baseline = None
            if self.config.baseline:
                baseline = Baseline(self.config.output_baseline_as_skipped)
                baseline.from_json(self.config.baseline)

            external_checks_dir = self.get_external_checks_dir()
            created_baseline_path = None

            default_github_dir_path = os.getcwd() + '/' + os.getenv('CKV_GITHUB_CONF_DIR_NAME', 'github_conf')
            git_configuration_folders = [os.getenv("CKV_GITHUB_CONF_DIR_PATH", default_github_dir_path),
                                         os.getcwd() + '/' + os.getenv('CKV_GITLAB_CONF_DIR_NAME', 'gitlab_conf')]

            if self.config.directory:
                exit_codes = []
                for root_folder in self.config.directory:
                    absolute_root_folder = os.path.abspath(root_folder)
                    if not os.path.exists(root_folder):
                        logger.error(f'Directory {root_folder} does not exist; skipping it')
                        continue
                    file = self.config.file
                    self.scan_reports = runner_registry.run(
                        root_folder=root_folder,
                        external_checks_dir=external_checks_dir,
                        files=file,
                    )
                    self.graphs = runner_registry.check_type_to_graph
                    if runner_registry.is_error_in_reports(self.scan_reports):
                        self.exit_run()
                    if baseline:
                        baseline.compare_and_reduce_reports(self.scan_reports)

                    if bc_integration.is_integration_configured() \
                            and bc_integration.bc_source \
                            and bc_integration.bc_source.upload_results \
                            and not self.config.skip_results_upload:
                        included_paths = [self.config.external_modules_download_path]
                        for r in runner_registry.runners:
                            included_paths.extend(r.included_paths())
<<<<<<< HEAD
=======
                        self.save_sast_assets_data(self.scan_reports)
>>>>>>> be2146f8
                        self.upload_results(
                            root_folder=root_folder,
                            absolute_root_folder=absolute_root_folder,
                            excluded_paths=runner_filter.excluded_paths,
                            included_paths=included_paths,
                            git_configuration_folders=git_configuration_folders,
                            sca_supported_ir_report=runner_registry.sca_supported_ir_report,
                        )

                    if self.config.create_baseline:
                        overall_baseline = Baseline()
                        for report in self.scan_reports:
                            overall_baseline.add_findings_from_report(report)
                        created_baseline_path = os.path.join(os.path.abspath(root_folder), '.checkov.baseline')
                        with open(created_baseline_path, 'w') as f:
                            json.dump(overall_baseline.to_dict(), f, indent=4)
                    exit_codes.append(self.print_results(
                        runner_registry=runner_registry,
                        url=self.url,
                        created_baseline_path=created_baseline_path,
                        baseline=baseline,
                    ))

                # this needs to run after the upload (otherwise the repository does not exist)
                should_run_contributor_metrics = bc_integration.bc_api_key and self.config.repo_id and self.config.prisma_api_url
                logger.debug(f"Should run contributor metrics report: {should_run_contributor_metrics}")
                if should_run_contributor_metrics:
                    try:  # collect contributor info and upload
                        report_contributor_metrics(self.config.repo_id, source.name, bc_integration)
                    except Exception as e:
                        logger.warning(f"Unable to report contributor metrics due to: {e}")

                exit_code = 1 if 1 in exit_codes else 0
                return exit_code
            elif self.config.docker_image:
                if self.config.bc_api_key is None:
                    self.parser.error("--bc-api-key argument is required when using --docker-image")
                    return None
                if self.config.dockerfile_path is None:
                    self.parser.error("--dockerfile-path argument is required when using --docker-image")
                    return None
                if self.config.branch is None:
                    self.parser.error("--branch argument is required when using --docker-image")
                    return None
                files = [os.path.abspath(self.config.dockerfile_path)]
                runner = sca_image_runner()
                result = runner.run(
                    root_folder='',
                    image_id=self.config.docker_image,
                    dockerfile_path=self.config.dockerfile_path,
                    runner_filter=runner_filter,
                )
                self.scan_reports = result if isinstance(result, list) else [result]
                if runner_registry.is_error_in_reports(self.scan_reports):
                    self.exit_run()
                if len(self.scan_reports) > 1:
                    # this shouldn't happen, but if it happens, then it is intended or something is broke
                    logger.error(f"SCA image runner returned {len(self.scan_reports)} reports; expected 1")

                integration_feature_registry.run_post_runner(self.scan_reports[0])

                if not self.config.skip_results_upload:
                    bc_integration.persist_repository(os.path.dirname(self.config.dockerfile_path), files=files)
                    bc_integration.persist_scan_results(self.scan_reports)
                    bc_integration.persist_image_scan_results(runner.raw_report, self.config.dockerfile_path,
                                                              self.config.docker_image,
                                                              self.config.branch)

                    bc_integration.persist_run_metadata(self.run_metadata)
                    if bc_integration.enable_persist_graphs:
                        bc_integration.persist_graphs(self.graphs)
                    self.url = self.commit_repository()

                should_run_contributor_metrics = bc_integration.bc_api_key and self.config.repo_id and self.config.prisma_api_url
                logger.debug(f"Should run contributor metrics report: {should_run_contributor_metrics}")
                if should_run_contributor_metrics:
                    try:  # collect contributor info and upload
                        report_contributor_metrics(self.config.repo_id, source.name, bc_integration)
                    except Exception as e:
                        logger.warning(f"Unable to report contributor metrics due to: {e}")

                exit_code = self.print_results(runner_registry=runner_registry, url=self.url)
                return exit_code
            elif self.config.file:
                runner_registry.filter_runners_for_files(self.config.file)
                self.scan_reports = runner_registry.run(
                    external_checks_dir=external_checks_dir,
                    files=self.config.file,
                    repo_root_for_plan_enrichment=self.config.repo_root_for_plan_enrichment,
                )
                self.graphs = runner_registry.check_type_to_graph
                if runner_registry.is_error_in_reports(self.scan_reports):
                    self.exit_run()
                if baseline:
                    baseline.compare_and_reduce_reports(self.scan_reports)
                if self.config.create_baseline:
                    overall_baseline = Baseline()
                    for report in self.scan_reports:
                        overall_baseline.add_findings_from_report(report)
                    created_baseline_path = os.path.join(os.path.abspath(os.path.commonprefix(self.config.file)),
                                                         '.checkov.baseline')
                    with open(created_baseline_path, 'w') as f:
                        json.dump(overall_baseline.to_dict(), f, indent=4)

                if bc_integration.is_integration_configured() \
                        and bc_integration.bc_source \
                        and bc_integration.bc_source.upload_results \
                        and not self.config.skip_results_upload:
                    files = [os.path.abspath(file) for file in self.config.file]
                    root_folder = os.path.split(os.path.commonprefix(files))[0]
                    absolute_root_folder = os.path.abspath(root_folder)

                    self.save_sast_assets_data(self.scan_reports)
                    self.upload_results(
                        root_folder=root_folder,
                        absolute_root_folder=absolute_root_folder,
                        files=files,
                        excluded_paths=runner_filter.excluded_paths,
                        git_configuration_folders=git_configuration_folders,
                    )

                should_run_contributor_metrics = bc_integration.bc_api_key and self.config.repo_id and self.config.prisma_api_url
                logger.debug(f"Should run contributor metrics report: {should_run_contributor_metrics}")
                if should_run_contributor_metrics:
                    try:  # collect contributor info and upload
                        report_contributor_metrics(self.config.repo_id, source.name, bc_integration)
                    except Exception as e:
                        logger.warning(f"Unable to report contributor metrics due to: {e}")

                exit_code = self.print_results(
                    runner_registry=runner_registry,
                    url=self.url,
                    created_baseline_path=created_baseline_path,
                    baseline=baseline,
                )
                return exit_code
            elif not self.config.quiet:
                print(f"{banner}")

                bc_integration.onboarding()
            return None
        except BaseException:
            logging.error("Exception traceback:", exc_info=True)
            raise

        finally:
            if self.config.support:
                bc_integration.persist_logs_stream(logs_stream)

    def exit_run(self) -> None:
        exit(0) if self.config.no_fail_on_crash else exit(2)

    def commit_repository(self) -> str | None:
        try:
            return bc_integration.commit_repository(self.config.branch)
        except Exception:
            logging.debug("commit_repository failed, exiting", exc_info=True)
            self.exit_run()
            return ""

    def get_external_checks_dir(self) -> list[str]:
        external_checks_dir: "list[str]" = self.config.external_checks_dir
        if self.config.external_checks_git:
            git_getter = GitGetter(url=self.config.external_checks_git[0])
            external_checks_dir = [git_getter.get()]
            atexit.register(shutil.rmtree, str(Path(external_checks_dir[0]).parent))
        return external_checks_dir

    def upload_results(
            self,
            root_folder: str,
            absolute_root_folder: str,
            files: list[str] | None = None,
            excluded_paths: list[str] | None = None,
            included_paths: list[str] | None = None,
            git_configuration_folders: list[str] | None = None,
            sca_supported_ir_report: Report | None = None,
    ) -> None:
        """Upload scan results and other relevant files"""

        bc_integration.persist_repository(
            root_dir=root_folder,
            files=files,
            excluded_paths=excluded_paths,
            included_paths=included_paths,
        )
        if git_configuration_folders:
            bc_integration.persist_git_configuration(os.getcwd(), git_configuration_folders)
<<<<<<< HEAD
        if sca_supported_ir_report:
            scan_reports_to_upload = [report for report in self.scan_reports if report.check_type != 'sca_image']
            scan_reports_to_upload.append(sca_supported_ir_report)
        else:
            scan_reports_to_upload = self.scan_reports
        bc_integration.persist_scan_results(scan_reports_to_upload)
=======
        bc_integration.persist_scan_results(self.scan_reports)
        bc_integration.persist_assets_scan_results(self.sast_data.imports_data)
>>>>>>> be2146f8
        bc_integration.persist_run_metadata(self.run_metadata)
        if bc_integration.enable_persist_graphs:
            bc_integration.persist_graphs(self.graphs, absolute_root_folder=absolute_root_folder)
        self.url = self.commit_repository()

    def save_sast_assets_data(self, scan_reports: List[Report]) -> None:
        if not bool(convert_str_to_bool(os.getenv('CKV_ENABLE_UPLOAD_SAST_IMPORTS', False))):
            return
        sast_report = [scan_report for scan_report in scan_reports if type(scan_report) == SastReport]
        sast_imports_report = self.sast_data.get_sast_import_report(sast_report)
        self.sast_data.set_imports_data(sast_imports_report)

    def print_results(
            self,
            runner_registry: RunnerRegistry,
            url: str | None = None,
            created_baseline_path: str | None = None,
            baseline: Baseline | None = None,
    ) -> Literal[0, 1]:
        """Print scan results to stdout"""

        if convert_str_to_bool(os.getenv("CHECKOV_NO_OUTPUT", "False")):
            # this is mainly used for testing, where the report output is not needed
            return 0

        return runner_registry.print_reports(
            scan_reports=self.scan_reports,
            config=self.config,
            url=url,
            created_baseline_path=created_baseline_path,
            baseline=baseline,
        )


# the flag/arg parsing moved to checkov/common/util/ext_argument_parser.py


if __name__ == '__main__':
    ckv = Checkov()
    sys.exit(ckv.run())<|MERGE_RESOLUTION|>--- conflicted
+++ resolved
@@ -12,11 +12,7 @@
 import platform
 from collections import defaultdict
 from pathlib import Path
-<<<<<<< HEAD
 from typing import TYPE_CHECKING, Optional
-=======
-from typing import TYPE_CHECKING, List
->>>>>>> be2146f8
 
 import argcomplete
 import configargparse
@@ -48,10 +44,7 @@
 from checkov.common.goget.github.get_git import GitGetter
 from checkov.common.output.baseline import Baseline
 from checkov.common.bridgecrew.check_type import checkov_runners, CheckType
-<<<<<<< HEAD
 from checkov.common.resource_code_logger_filter import add_resource_code_filter_to_logger
-=======
->>>>>>> be2146f8
 from checkov.common.runners.runner_registry import RunnerRegistry
 from checkov.common.typing import LibraryGraph
 from checkov.common.util import prompt
@@ -144,11 +137,7 @@
         self.runners = DEFAULT_RUNNERS.copy()
         self.scan_reports: "list[Report]" = []
         self.run_metadata: dict[str, str | list[str]] = {}
-<<<<<<< HEAD
         self.graphs: dict[str, list[tuple[LibraryGraph, Optional[str]]]] = {}
-=======
-        self.graphs: dict[str, DiGraph | Graph] = {}
->>>>>>> be2146f8
         self.url: str | None = None
         self.sast_data: SastData = SastData()
 
@@ -315,12 +304,8 @@
                 repo_root_for_plan_enrichment=self.config.repo_root_for_plan_enrichment,
                 resource_attr_to_omit=self.config.mask,
                 enable_git_history_secret_scan=self.config.scan_secrets_history,
-<<<<<<< HEAD
-                git_history_timeout=self.config.secrets_history_timeout
-=======
                 git_history_timeout=self.config.secrets_history_timeout,
                 report_sast_imports=bool(convert_str_to_bool(os.getenv('CKV_ENABLE_UPLOAD_SAST_IMPORTS', False)))
->>>>>>> be2146f8
             )
 
             source_env_val = os.getenv('BC_SOURCE', 'cli')
@@ -508,10 +493,6 @@
                         included_paths = [self.config.external_modules_download_path]
                         for r in runner_registry.runners:
                             included_paths.extend(r.included_paths())
-<<<<<<< HEAD
-=======
-                        self.save_sast_assets_data(self.scan_reports)
->>>>>>> be2146f8
                         self.upload_results(
                             root_folder=root_folder,
                             absolute_root_folder=absolute_root_folder,
@@ -700,17 +681,13 @@
         )
         if git_configuration_folders:
             bc_integration.persist_git_configuration(os.getcwd(), git_configuration_folders)
-<<<<<<< HEAD
         if sca_supported_ir_report:
             scan_reports_to_upload = [report for report in self.scan_reports if report.check_type != 'sca_image']
             scan_reports_to_upload.append(sca_supported_ir_report)
         else:
             scan_reports_to_upload = self.scan_reports
         bc_integration.persist_scan_results(scan_reports_to_upload)
-=======
-        bc_integration.persist_scan_results(self.scan_reports)
         bc_integration.persist_assets_scan_results(self.sast_data.imports_data)
->>>>>>> be2146f8
         bc_integration.persist_run_metadata(self.run_metadata)
         if bc_integration.enable_persist_graphs:
             bc_integration.persist_graphs(self.graphs, absolute_root_folder=absolute_root_folder)
