#!/usr/bin/env python
import atexit
import json
import logging
import os
import shutil
import signal
import sys
from pathlib import Path
from typing import Any, List, Optional

import argcomplete
import configargparse
from configargparse import ArgumentParser
from configargparse import Namespace
from urllib3.exceptions import MaxRetryError
import checkov.logging_init  # should be imported before the others to ensure correct logging setup

from checkov.arm.runner import Runner as arm_runner
from checkov.bicep.runner import Runner as bicep_runner
from checkov.bitbucket.runner import Runner as bitbucket_configuration_runner
from checkov.cloudformation.runner import Runner as cfn_runner
from checkov.common.bridgecrew.bc_source import SourceTypes, BCSourceType, get_source_type
from checkov.common.bridgecrew.integration_features.features.repo_config_integration import \
    integration as repo_config_integration
from checkov.common.bridgecrew.integration_features.integration_feature_registry import integration_feature_registry
from checkov.common.bridgecrew.platform_integration import bc_integration
from checkov.common.goget.github.get_git import GitGetter
from checkov.common.output.baseline import Baseline
from checkov.common.output.report import CheckType
from checkov.common.runners.runner_registry import RunnerRegistry, OUTPUT_CHOICES
from checkov.common.util import prompt
from checkov.common.util.banner import banner as checkov_banner
from checkov.common.util.config_utils import get_default_config_paths
from checkov.common.util.consts import DEFAULT_EXTERNAL_MODULES_DIR
from checkov.common.util.docs_generator import print_checks
from checkov.common.util.ext_argument_parser import ExtArgumentParser
from checkov.common.util.runner_dependency_handler import RunnerDependencyHandler
from checkov.common.util.type_forcers import convert_str_to_bool
from checkov.dockerfile.runner import Runner as dockerfile_runner
from checkov.github.runner import Runner as github_configuration_runner
from checkov.github_actions.runner import Runner as github_actions_runner
from checkov.gitlab.runner import Runner as gitlab_configuration_runner
from checkov.helm.runner import Runner as helm_runner
from checkov.json_doc.runner import Runner as json_runner
from checkov.kubernetes.runner import Runner as k8_runner
from checkov.kustomize.runner import Runner as kustomize_runner
from checkov.runner_filter import RunnerFilter
from checkov.sca_image.runner import Runner as sca_image_runner
from checkov.sca_package.runner import Runner as sca_package_runner
from checkov.secrets.runner import Runner as secrets_runner
from checkov.serverless.runner import Runner as sls_runner
from checkov.terraform.plan_runner import Runner as tf_plan_runner
from checkov.terraform.runner import Runner as tf_graph_runner
from checkov.version import version
from checkov.yaml_doc.runner import Runner as yaml_runner
<<<<<<< HEAD
from checkov.bicep.runner import Runner as bicep_runner
from checkov.openapi.runner import Runner as openapi_runner
=======
>>>>>>> fde281a9

signal.signal(signal.SIGINT, lambda x, y: sys.exit(''))

outer_registry = None

logger = logging.getLogger(__name__)
checkov_runners = [value for attr, value in CheckType.__dict__.items() if not attr.startswith("__")]

DEFAULT_RUNNERS = (
    tf_graph_runner(),
    cfn_runner(),
    k8_runner(),
    sls_runner(),
    arm_runner(),
    tf_plan_runner(),
    helm_runner(),
    dockerfile_runner(),
    secrets_runner(),
    json_runner(),
    yaml_runner(),
    github_configuration_runner(),
    gitlab_configuration_runner(),
    bitbucket_configuration_runner(),
    kustomize_runner(),
    sca_package_runner(),
    github_actions_runner(),
    bicep_runner(),
<<<<<<< HEAD
    openapi_runner(),
=======
    sca_image_runner()
>>>>>>> fde281a9
)


def run(banner: str = checkov_banner, argv: List[str] = sys.argv[1:]) -> Optional[int]:
    default_config_paths = get_default_config_paths(sys.argv[1:])
    parser = ExtArgumentParser(description='Infrastructure as code static analysis',
                               default_config_files=default_config_paths,
                               config_file_parser_class=configargparse.YAMLConfigFileParser,
                               add_env_var_help=True)
    add_parser_args(parser)
    argcomplete.autocomplete(parser)
    config = parser.parse_args(argv)

    normalize_config(config)

    logger.debug(f'Checkov version: {version}')
    logger.debug(f'Python executable: {sys.executable}')
    logger.debug(f'Python version: {sys.version}')
    logger.debug(f'Checkov executable (argv[0]): {sys.argv[0]}')
    logger.debug(parser.format_values(sanitize=True))

    if config.add_check:
        resp = prompt.Prompt()
        check = prompt.Check(resp.responses)
        check.action()
        return None

    # Check if --output value is None. If so, replace with ['cli'] for default cli output.
    if config.output is None:
        config.output = ['cli']

    # bridgecrew uses both the urllib3 and requests libraries, while checkov uses the requests library.
    # Allow the user to specify a CA bundle to be used by both libraries.
    bc_integration.setup_http_manager(config.ca_certificate)

    # if a repo is passed in it'll save it.  Otherwise a default will be created based on the file or dir
    config.repo_id = bc_integration.persist_repo_id(config)
    # if a bc_api_key is passed it'll save it.  Otherwise it will check ~/.bridgecrew/credentials
    config.bc_api_key = bc_integration.persist_bc_api_key(config)

    excluded_paths = config.skip_path or []

    if config.var_file:
        config.var_file = [os.path.abspath(f) for f in config.var_file]

    runner_filter = RunnerFilter(framework=config.framework, skip_framework=config.skip_framework, checks=config.check,
                                 skip_checks=config.skip_check, include_all_checkov_policies=config.include_all_checkov_policies,
                                 download_external_modules=convert_str_to_bool(config.download_external_modules),
                                 external_modules_download_path=config.external_modules_download_path,
                                 evaluate_variables=convert_str_to_bool(config.evaluate_variables),
                                 runners=checkov_runners, excluded_paths=excluded_paths,
                                 all_external=config.run_all_external_checks, var_files=config.var_file,
                                 skip_cve_package=config.skip_cve_package)
    if outer_registry:
        runner_registry = outer_registry
        runner_registry.runner_filter = runner_filter
    else:
        runner_registry = RunnerRegistry(banner, runner_filter, *DEFAULT_RUNNERS)

    runnerDependencyHandler = RunnerDependencyHandler(runner_registry)
    runnerDependencyHandler.validate_runner_deps()

    if config.show_config:
        print(parser.format_values())
        return None

    if config.bc_api_key == '':
        parser.error('The --bc-api-key flag was specified but the value was blank. If this value was passed as a '
                     'secret, you may need to double check the mapping.')
    elif config.bc_api_key:
        logger.debug(f'Using API key ending with {config.bc_api_key[-8:]}')

        if config.repo_id is None and not config.list:
            # if you are only listing policies, then the API key will be used to fetch policies, but that's it,
            # so the repo is not required
            parser.error("--repo-id argument is required when using --bc-api-key")
        elif config.repo_id:
            repo_id_sections = config.repo_id.split('/')
            if len(repo_id_sections) < 2 or any(len(section) == 0 for section in repo_id_sections):
                parser.error("--repo-id argument format should be 'organization/repository_name' E.g "
                             "bridgecrewio/checkov")

        source_env_val = os.getenv('BC_SOURCE', 'cli')
        source = get_source_type(source_env_val)
        if source == SourceTypes[BCSourceType.DISABLED]:
            logger.warning(
                f'Received unexpected value for BC_SOURCE: {source_env_val}; Should be one of {{{",".join(SourceTypes.keys())}}} setting source to DISABLED')
        source_version = os.getenv('BC_SOURCE_VERSION', version)
        logger.debug(f'BC_SOURCE = {source.name}, version = {source_version}')

        if config.list:
            # This speeds up execution by not setting up upload credentials (since we won't upload anything anyways)
            logger.debug('Using --list; setting source to DISABLED')
            source = SourceTypes[BCSourceType.DISABLED]

        try:
            bc_integration.bc_api_key = config.bc_api_key
            bc_integration.setup_bridgecrew_credentials(repo_id=config.repo_id,
                                                        skip_fixes=config.skip_fixes,
                                                        skip_download=config.skip_download,
                                                        source=source,
                                                        source_version=source_version,
                                                        repo_branch=config.branch,
                                                        prisma_api_url=config.prisma_api_url)
        except MaxRetryError:
            return None
        except Exception:
            if bc_integration.prisma_api_url:
                message = 'An error occurred setting up the Bridgecrew platform integration. ' \
                          'Please check your Prisma Cloud API token and URL and try again.'
            else:
                message = 'An error occurred setting up the Bridgecrew platform integration. ' \
                          'Please check your API token and try again.'
            if logger.isEnabledFor(logging.DEBUG):
                logger.debug(message, exc_info=True)
            else:
                logger.error(message)
                logger.error('Please try setting the environment variable LOG_LEVEL=DEBUG and re-running the command, and provide the output to support')
            return None
    else:
        logger.debug('No API key found. Scanning locally only.')
        config.include_all_checkov_policies = True

    if config.check and config.skip_check:
        if any(item in runner_filter.checks for item in runner_filter.skip_checks):
            parser.error("The check ids specified for '--check' and '--skip-check' must be mutually exclusive.")
            return None

    BC_SKIP_MAPPING = os.getenv("BC_SKIP_MAPPING", "FALSE")
    if config.skip_download or BC_SKIP_MAPPING.upper() == "TRUE":
        bc_integration.skip_download = True

    bc_integration.get_platform_run_config()

    integration_feature_registry.run_pre_scan()

    runner_filter.excluded_paths = runner_filter.excluded_paths + list(repo_config_integration.skip_paths)

    if config.list:
        print_checks(frameworks=config.framework, use_bc_ids=config.output_bc_ids)
        return None

    baseline = None
    if config.baseline:
        baseline = Baseline()
        baseline.from_json(config.baseline)

    external_checks_dir = get_external_checks_dir(config)
    url = None
    created_baseline_path = None

    git_configuration_folders = [os.getcwd() + '/' + os.getenv('CKV_GITHUB_CONF_DIR_NAME', 'github_conf'),
                                 os.getcwd() + '/' + os.getenv('CKV_GITLAB_CONF_DIR_NAME', 'gitlab_conf')]


    if config.directory:
        exit_codes = []
        for root_folder in config.directory:
            file = config.file
            scan_reports = runner_registry.run(root_folder=root_folder, external_checks_dir=external_checks_dir,
                                               files=file)
            if baseline:
                baseline.compare_and_reduce_reports(scan_reports)
            if bc_integration.is_integration_configured():
                bc_integration.persist_repository(root_folder, excluded_paths=runner_filter.excluded_paths, included_paths=[config.external_modules_download_path])
                bc_integration.persist_git_configuration(os.getcwd(), git_configuration_folders)
                bc_integration.persist_scan_results(scan_reports)
                url = bc_integration.commit_repository(config.branch)

            if config.create_baseline:
                overall_baseline = Baseline()
                for report in scan_reports:
                    overall_baseline.add_findings_from_report(report)
                created_baseline_path = os.path.join(os.path.abspath(root_folder), '.checkov.baseline')
                with open(created_baseline_path, 'w') as f:
                    json.dump(overall_baseline.to_dict(), f, indent=4)
            exit_codes.append(runner_registry.print_reports(scan_reports, config, url=url,
                                                            created_baseline_path=created_baseline_path,
                                                            baseline=baseline))
        exit_code = 1 if 1 in exit_codes else 0
        return exit_code


    elif config.docker_image:
        if config.bc_api_key is None:
            parser.error("--bc-api-key argument is required when using --docker-image")
            return None
        if config.dockerfile_path is None:
            parser.error("--dockerfile-path argument is required when using --docker-image")
            return None
        if config.branch is None:
            parser.error("--branch argument is required when using --docker-image")
            return None
        files = [os.path.abspath(config.dockerfile_path)]
        runner = sca_image_runner()
        result = runner.run(root_folder='', image_id=config.docker_image,
                            dockerfile_path=config.dockerfile_path, runner_filter=runner_filter)
        bc_integration.persist_repository(os.path.dirname(config.dockerfile_path), files=files)
        bc_integration.persist_scan_results([result])
        bc_integration.persist_image_scan_results(runner.raw_report, config.dockerfile_path, config.docker_image,
                                                  config.branch)
        url = bc_integration.commit_repository(config.branch)
        exit_code = runner_registry.print_reports([result], config, url=url)
        return exit_code
    elif config.file:
        scan_reports = runner_registry.run(external_checks_dir=external_checks_dir, files=config.file,
                                           repo_root_for_plan_enrichment=config.repo_root_for_plan_enrichment)
        if baseline:
            baseline.compare_and_reduce_reports(scan_reports)
        if config.create_baseline:
            overall_baseline = Baseline()
            for report in scan_reports:
                overall_baseline.add_findings_from_report(report)
            created_baseline_path = os.path.join(os.path.abspath(os.path.commonprefix(config.file)),
                                                 '.checkov.baseline')
            with open(created_baseline_path, 'w') as f:
                json.dump(overall_baseline.to_dict(), f, indent=4)

        if bc_integration.is_integration_configured():
            files = [os.path.abspath(file) for file in config.file]
            root_folder = os.path.split(os.path.commonprefix(files))[0]
            bc_integration.persist_repository(root_folder, files, excluded_paths=runner_filter.excluded_paths)
            bc_integration.persist_git_configuration(os.getcwd(), git_configuration_folders)
            bc_integration.persist_scan_results(scan_reports)
            url = bc_integration.commit_repository(config.branch)
        exit_code = runner_registry.print_reports(scan_reports, config, url=url, created_baseline_path=created_baseline_path, baseline=baseline)
        return exit_code
    elif not config.quiet:
        print(f"{banner}")

        bc_integration.onboarding()
    return None


def add_parser_args(parser: ArgumentParser) -> None:
    parser.add('-v', '--version',
               help='version', action='version', version=version)
    parser.add('-d', '--directory', action='append',
               help='IaC root directory (can not be used together with --file).')
    parser.add('--add-check', action='store_true', help="Generate a new check via CLI prompt")
    parser.add('-f', '--file', action='append',
               help='IaC file(can not be used together with --directory)')
    parser.add('--skip-path', action='append',
               help='Path (file or directory) to skip, using regular expression logic, relative to current '
                    'working directory. Word boundaries are not implicit; i.e., specifying "dir1" will skip any '
                    'directory or subdirectory named "dir1". Ignored with -f. Can be specified multiple times.')
    parser.add('--external-checks-dir', action='append',
               help='Directory for custom checks to be loaded. Can be repeated')
    parser.add('--external-checks-git', action='append',
               help='Github url of external checks to be added. \n you can specify a subdirectory after a '
                    'double-slash //. \n cannot be used together with --external-checks-dir')
    parser.add('-l', '--list', help='List checks', action='store_true')
    parser.add('-o', '--output', action='append', choices=OUTPUT_CHOICES,
               default=None,
               help='Report output format. Add multiple outputs by using the flag multiple times (-o sarif -o cli)')
    parser.add('--output-file-path', default=None,
               help='Name for output file. The first selected output via output flag will be saved to the file (default output is cli)')
    parser.add('--output-bc-ids', action='store_true',
               help='Print Bridgecrew platform IDs (BC...) instead of Checkov IDs (CKV...), if the check exists in the platform')
    parser.add('--include-all-checkov-policies', action='store_true',
               help='When running with an API key, Checkov will omit any policies that do not exist '
                    'in the Bridgecrew or Prisma Cloud platform, except for local custom policies loaded with the '
                    '--external-check flags. Use this key to include policies that only exist in Checkov in the scan. '
                    'Note that this will make the local CLI results different from the results you see in the '
                    'platform. Has no effect if you are not using an API key. Use the --check option to explicitly '
                    'include checks by ID even if they are not in the platform, without using this flag.')
    parser.add('--quiet', action='store_true',
               default=False,
               help='in case of CLI output, display only failed checks')
    parser.add('--compact', action='store_true',
               default=False,
               help='in case of CLI output, do not display code blocks')
    parser.add('--framework',
               help='filter scan to run only on specific infrastructure code frameworks',
               choices=checkov_runners + ["all"],
               default=['all'],
               nargs="+")
    parser.add('--skip-framework',
               help='filter scan to skip specific infrastructure code frameworks. \n'
                    'will be included automatically for some frameworks if system dependencies '
                    'are missing.',
               choices=checkov_runners,
               default=None,
               nargs="+")
    parser.add('-c', '--check',
               help='Checks to run; any other checks will be skipped. Enter one or more items separated by commas. '
                    'Each item may be either a Checkov check ID (CKV_AWS_123), a BC check ID (BC_AWS_GENERAL_123), or '
                    'a severity (LOW, MEDIUM, HIGH, CRITICAL). If you use a severity, then all checks equal to or '
                    'above the lowest severity in the list will be included. This option can be combined with '
                    '--skip-check. If it is, priority is given to checks explicitly listed by ID or wildcard over '
                    'checks listed by severity. For example, if you use --check CKV_123 and --skip-check LOW, then '
                    'CKV_123 will run even if it is a LOW severity. In the case of a tie (e.g., --check MEDIUM and '
                    '--skip-check HIGH for a medium severity check), then the check will be skipped. If you use a '
                    'check ID here along with an API key, and the check is not part of the BC / PC platform, then the '
                    'check will still be run (see --include-all-checkov-policies for more info).',
               action='append', default=None,
               env_var='CKV_CHECK')
    parser.add('--skip-check',
               help='Checks to skip; any other checks will not be run. Enter one or more items separated by commas. '
                    'Each item may be either a Checkov check ID (CKV_AWS_123), a BC check ID (BC_AWS_GENERAL_123), or '
                    'a severity (LOW, MEDIUM, HIGH, CRITICAL). If you use a severity, then all checks equal to or '
                    'below the highest severity in the list will be skipped. This option can be combined with --check. '
                    'If it is, priority is given to checks explicitly listed by ID or wildcard over checks listed by '
                    'severity. For example, if you use --skip-check CKV_123 and --check HIGH, then CKV_123 will be '
                    'skipped even if it is a HIGH severity. In the case of a tie (e.g., --check MEDIUM and '
                    '--skip-check HIGH for a medium severity check), then the check will be skipped.',
               action='append', default=None,
               env_var='CKV_SKIP_CHECK')
    parser.add('--run-all-external-checks', action='store_true',
               help='Run all external checks (loaded via --external-checks options) even if the checks are not present '
                    'in the --check list. This allows you to always ensure that new checks present in the external '
                    'source are used. If an external check is included in --skip-check, it will still be skipped.')
    parser.add('-s', '--soft-fail',
               help='Runs checks but always returns a 0 exit code. Using either --soft-fail-on and / or --hard-fail-on '
                    'overrides this option, except for the case when a result does not match either of the soft fail '
                    'or hard fail criteria, in which case this flag determines the result.', action='store_true')
    parser.add('--soft-fail-on',
                        help='Exits with a 0 exit code if only the specified items fail. Enter one or more items '
                             'separated by commas. Each item may be either a Checkov check ID (CKV_AWS_123), a BC '
                             'check ID (BC_AWS_GENERAL_123), or a severity (LOW, MEDIUM, HIGH, CRITICAL). If you use '
                             'a severity, then any severity equal to or less than the highest severity in the list '
                             'will result in a soft fail. This option may be used with --hard-fail-on, using the same '
                             'priority logic described in --check and --skip-check options above, with --hard-fail-on '
                             'taking precedence in a tie. If a given result does not meet the --soft-fail-on nor '
                             'the --hard-fail-on criteria, then the default is to hard fail',
                        action='append',
                        default=None)
    parser.add('--hard-fail-on',
                        help='Exits with a non-zero exit code for specified checks. Enter one or more items '
                             'separated by commas. Each item may be either a Checkov check ID (CKV_AWS_123), a BC '
                             'check ID (BC_AWS_GENERAL_123), or a severity (LOW, MEDIUM, HIGH, CRITICAL). If you use a '
                             'severity, then any severity equal to or greater than the lowest severity in the list will '
                             'result in a hard fail. This option can be used with --soft-fail-on, using the same '
                             'priority logic described in --check and --skip-check options above, with --hard-fail-on '
                             'taking precedence in a tie.',
                        action='append',
                        default=None)
    parser.add('--bc-api-key', env_var='BC_API_KEY', sanitize=True,
               help='Bridgecrew API key or Prisma Cloud Access Key (see --prisma-api-url)')
    parser.add('--prisma-api-url', env_var='PRISMA_API_URL', default=None,
               help='The Prisma Cloud API URL (see: https://prisma.pan.dev/api/cloud/api-urls). '
                    'Requires --bc-api-key to be a Prisma Cloud Access Key in the following format: <access_key_id>::<secret_key>')
    parser.add('--docker-image', help='Scan docker images by name or ID. Only works with --bc-api-key flag')
    parser.add('--dockerfile-path', help='Path to the Dockerfile of the scanned docker image')
    parser.add('--repo-id',
               help='Identity string of the repository, with form <repo_owner>/<repo_name>')
    parser.add('-b', '--branch',
               help="Selected branch of the persisted repository. Only has effect when using the --bc-api-key flag",
               default='master')
    parser.add('--skip-download',
               help='Do not download any data from Bridgecrew. This will omit doc links, severities, etc., as well as '
                    'custom policies and suppressions if using an API token. Note: it will prevent BC platform IDs from '
                    'being available in Checkov.',
               action='store_true')
    parser.add('--no-guide', action='store_true',
               default=False,
               help='Deprecated - use --skip-download')
    parser.add('--skip-suppressions',
               help='Deprecated - use --skip-download',
               action='store_true')
    parser.add('--skip-policy-download',
               help='Deprecated - use --skip-download',
               action='store_true')
    parser.add('--skip-fixes',
               help='Do not download fixed resource templates from Bridgecrew. Only has effect when using the API key.',
               action='store_true')
    parser.add('--download-external-modules',
               help="download external terraform modules from public git repositories and terraform registry",
               default=os.environ.get('DOWNLOAD_EXTERNAL_MODULES', False), env_var='DOWNLOAD_EXTERNAL_MODULES')
    parser.add('--var-file', action='append',
               help='Variable files to load in addition to the default files (see '
                    'https://www.terraform.io/docs/language/values/variables.html#variable-definitions-tfvars-files).'
                    'Currently only supported for source Terraform (.tf file), and Helm chart scans.' 
                    'Requires using --directory, not --file.')
    parser.add('--external-modules-download-path',
               help="set the path for the download external terraform modules",
               default=DEFAULT_EXTERNAL_MODULES_DIR, env_var='EXTERNAL_MODULES_DIR')
    parser.add('--evaluate-variables',
               help="evaluate the values of variables and locals",
               default=True)
    parser.add('-ca', '--ca-certificate',
               help='Custom CA certificate (bundle) file', default=None, env_var='BC_CA_BUNDLE')
    parser.add('--repo-root-for-plan-enrichment',
               help='Directory containing the hcl code used to generate a given plan file. Use with -f.',
               dest="repo_root_for_plan_enrichment", action='append')
    parser.add('--config-file', help='path to the Checkov configuration YAML file', is_config_file=True, default=None)
    parser.add('--create-config', help='takes the current command line args and writes them out to a config file at '
                                       'the given path', is_write_out_config_file_arg=True, default=None)
    parser.add('--show-config', help='prints all args and config settings and where they came from '
                                     '(eg. commandline, config file, environment variable or default)',
               action='store_true', default=None)
    parser.add('--create-baseline', help='Alongside outputting the findings, save all results to .checkov.baseline file'
                                         ' so future runs will not re-flag the same noise. Works only with `--directory` flag',
               action='store_true', default=False)
    parser.add(
        '--baseline',
        help=(
            "Use a .checkov.baseline file to compare current results with a known baseline. "
            "Report will include only failed checks that are new with respect to the provided baseline"
        ),
        default=None,
    )
    parser.add('--skip-cve-package',
               help='filter scan to run on all packages but a specific package identifier (denylist), You can '
                    'specify this argument multiple times to skip multiple packages', action='append', default=None)


def get_external_checks_dir(config: Any) -> Any:
    external_checks_dir = config.external_checks_dir
    if config.external_checks_git:
        git_getter = GitGetter(config.external_checks_git[0])
        external_checks_dir = [git_getter.get()]
        atexit.register(shutil.rmtree, str(Path(external_checks_dir[0]).parent))
    return external_checks_dir


def normalize_config(config: Namespace) -> None:
    if config.no_guide:
        logger.warning('--no-guide is deprecated and will be removed in a future release. Use --skip-download instead')
        config.skip_download = True
    if config.skip_suppressions:
        logger.warning('--skip-suppressions is deprecated and will be removed in a future release. Use --skip-download instead')
        config.skip_download = True
    if config.skip_policy_download:
        logger.warning('--skip-policy-download is deprecated and will be removed in a future release. Use --skip-download instead')
        config.skip_download = True

    if config.bc_api_key and not config.include_all_checkov_policies:
        # info because we expect this to be the standard usage
        logger.info('You are using an API key and did not set the --include-all-checkov-policies flag, so policies '
                    'that only exist in Checkov, and not the BC / PC platform, will be skipped.')
    elif not config.bc_api_key and not config.include_all_checkov_policies:
        # makes it easier to pick out policies later if we can just always rely on this flag without other context
        logger.debug('No API key present; setting include_all_checkov_policies to True')
        config.include_all_checkov_policies = True


if __name__ == '__main__':
    sys.exit(run())<|MERGE_RESOLUTION|>--- conflicted
+++ resolved
@@ -14,10 +14,10 @@
 from configargparse import ArgumentParser
 from configargparse import Namespace
 from urllib3.exceptions import MaxRetryError
+
 import checkov.logging_init  # should be imported before the others to ensure correct logging setup
 
 from checkov.arm.runner import Runner as arm_runner
-from checkov.bicep.runner import Runner as bicep_runner
 from checkov.bitbucket.runner import Runner as bitbucket_configuration_runner
 from checkov.cloudformation.runner import Runner as cfn_runner
 from checkov.common.bridgecrew.bc_source import SourceTypes, BCSourceType, get_source_type
@@ -54,11 +54,8 @@
 from checkov.terraform.runner import Runner as tf_graph_runner
 from checkov.version import version
 from checkov.yaml_doc.runner import Runner as yaml_runner
-<<<<<<< HEAD
 from checkov.bicep.runner import Runner as bicep_runner
 from checkov.openapi.runner import Runner as openapi_runner
-=======
->>>>>>> fde281a9
 
 signal.signal(signal.SIGINT, lambda x, y: sys.exit(''))
 
@@ -86,11 +83,8 @@
     sca_package_runner(),
     github_actions_runner(),
     bicep_runner(),
-<<<<<<< HEAD
     openapi_runner(),
-=======
     sca_image_runner()
->>>>>>> fde281a9
 )
 
 
@@ -245,7 +239,6 @@
     git_configuration_folders = [os.getcwd() + '/' + os.getenv('CKV_GITHUB_CONF_DIR_NAME', 'github_conf'),
                                  os.getcwd() + '/' + os.getenv('CKV_GITLAB_CONF_DIR_NAME', 'gitlab_conf')]
 
-
     if config.directory:
         exit_codes = []
         for root_folder in config.directory:
@@ -272,8 +265,6 @@
                                                             baseline=baseline))
         exit_code = 1 if 1 in exit_codes else 0
         return exit_code
-
-
     elif config.docker_image:
         if config.bc_api_key is None:
             parser.error("--bc-api-key argument is required when using --docker-image")
