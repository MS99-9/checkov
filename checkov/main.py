--- conflicted
+++ resolved
@@ -12,11 +12,7 @@
 import sys
 from collections import defaultdict
 from pathlib import Path
-<<<<<<< HEAD
-from typing import TYPE_CHECKING, Optional, List
-=======
-from typing import TYPE_CHECKING, Literal, Optional
->>>>>>> f6e9739e
+from typing import TYPE_CHECKING, Literal, Optional, List
 
 import argcomplete
 import configargparse
