--- conflicted
+++ resolved
@@ -35,22 +35,14 @@
 
 logging_init()
 logger = logging.getLogger(__name__)
-checkov_runner_module_names = ['cfn', 'tf', 'k8', 'sls', 'arm', 'tf_plan', 'helm']
 checkov_runners = ['cloudformation', 'terraform', 'kubernetes', 'serverless', 'arm', 'terraform_plan', 'helm',
                    'dockerfile', 'secrets']
-
-<<<<<<< HEAD
-=======
-# Check runners for necessary system dependencies.
-runnerDependencyHandler = RunnerDependencyHandler(checkov_runner_module_names, globals())
-runnerDependencyHandler.validate_runner_deps()
 
 USE_SECRETS_RUNNER = os.environ.get("CHECKOV_USE_DETECT_SECRETS", "FALSE")
 DEFAULT_RUNNERS = (tf_graph_runner(), cfn_runner(), k8_runner(),
                    sls_runner(), arm_runner(), tf_plan_runner(), helm_runner(),
                    dockerfile_runner())
 
->>>>>>> 4fa8fbb2
 
 def run(banner=checkov_banner, argv=sys.argv[1:]):
     default_config_paths = get_default_config_paths(sys.argv[1:])
@@ -83,7 +75,6 @@
             runner_registry = RunnerRegistry(banner, runner_filter, *DEFAULT_RUNNERS)
         else:
             runner_registry = RunnerRegistry(banner, runner_filter, *DEFAULT_RUNNERS, secrets_runner())
-
 
     runnerDependencyHandler = RunnerDependencyHandler(runner_registry)
     runnerDependencyHandler.validate_runner_deps()
