--- conflicted
+++ resolved
@@ -132,7 +132,10 @@
         packages: list[dict[str, Any]],
         license_statuses: list[_LicenseStatus],
     ) -> None:
-<<<<<<< HEAD
+        licenses_per_package_map: dict[str, list[str]] = defaultdict(list)
+        for item in license_statuses:
+            licenses_per_package_map[get_package_alias(item["package_name"], item["package_version"])].append(item["license"])
+
         vulnerable_packages = []
         image_distro = None
         image_distro_release = None
@@ -144,21 +147,8 @@
             image_packages = result.get('packages', [])
             for package in image_packages:
                 image_package_types[f'{package["name"]}@{package["version"]}'] = package['type']
-=======
-        licenses_per_package_map: dict[str, list[str]] = defaultdict(list)
-        for item in license_statuses:
-            licenses_per_package_map[get_package_alias(item["package_name"], item["package_version"])].append(item["license"])
->>>>>>> f55f097a
-
-        vulnerable_packages = []
+
         for vulnerability in vulnerabilities:
-<<<<<<< HEAD
-            record = create_report_record(rootless_file_path=rootless_file_path,
-                                          file_abs_path=file_abs_path or result.get("repository"),
-                                          check_class=self._check_class, vulnerability_details=vulnerability,
-                                          runner_filter=runner_filter, image_distro=image_distro,
-                                          image_distro_release=image_distro_release, package_types=image_package_types)
-=======
             package_name, package_version = vulnerability["packageName"], vulnerability["packageVersion"]
             record = create_report_record(
                 rootless_file_path=rootless_file_path,
@@ -166,9 +156,11 @@
                 check_class=self._check_class,
                 vulnerability_details=vulnerability,
                 licenses=', '.join(licenses_per_package_map[get_package_alias(package_name, package_version)]) or 'Unknown',
-                runner_filter=runner_filter
+                runner_filter=runner_filter,
+                image_distro=image_distro,
+                image_distro_release=image_distro_release,
+                package_types=image_package_types
             )
->>>>>>> f55f097a
             if not runner_filter.should_run_check(check_id=record.check_id, bc_check_id=record.bc_check_id,
                                                   severity=record.severity):
                 if runner_filter.checks:
