import logging
import os
from pathlib import Path
from typing import Optional, List, Set, Union, Sequence, Dict, Any

from checkov.common.bridgecrew.platform_integration import bc_integration
from checkov.common.models.enums import CheckResult
from checkov.common.output.report import Report, CheckType
from checkov.common.runners.base_runner import BaseRunner, ignored_directories, strtobool
from checkov.runner_filter import RunnerFilter
from checkov.sca_package.output import create_report_record
from checkov.sca_package.scanner import Scanner

SUPPORTED_PACKAGE_FILES = {
    "bower.json",
    "build.gradle",
    "build.gradle.kts",
    "go.sum",
    "gradle.properties",
    "METADATA",
    "npm-shrinkwrap.json",
    "package.json",
    "package-lock.json",
    "pom.xml",
    "requirements.txt"
}


class Runner(BaseRunner):
    check_type = CheckType.SCA_PACKAGE

    def __init__(self):
        super().__init__(file_names=SUPPORTED_PACKAGE_FILES)
        self._check_class: Optional[str] = None
        self._code_repo_path: Optional[Path] = None

    def prepare_and_scan(
            self,
            root_folder: Optional[Union[str, Path]],
            files: Optional[List[str]] = None,
            runner_filter: RunnerFilter = RunnerFilter(),
<<<<<<< HEAD
            exclude_package_json: bool = True
=======
            exclude_package_json: bool = True,
            cleanup_twistcli: bool = False,
            excluded_file_names: Set[str] = set()
>>>>>>> 2279e758
    ) -> "Optional[Sequence[Dict[str, Any]]]":

        # skip complete run, if flag '--check' was used without a CVE check ID
        if runner_filter.checks and all(not check.startswith("CKV_CVE") for check in runner_filter.checks):
            return None

        if not bc_integration.bc_api_key:
            logging.info("The --bc-api-key flag needs to be set to run SCA package scanning")
            return None

        logging.info("SCA package scanning searching for scannable files")

        self._code_repo_path = Path(root_folder) if root_folder else None

        excluded_paths = {*ignored_directories}
        if runner_filter.excluded_paths:
            excluded_paths.update(runner_filter.excluded_paths)

        input_paths = self.find_scannable_files(
            root_path=self._code_repo_path,
            files=files,
            excluded_paths=excluded_paths,
            exclude_package_json=exclude_package_json,
            excluded_file_names=excluded_file_names
        )
        if not input_paths:
            # no packages found
            return None

        logging.info(f"SCA package scanning will scan {len(input_paths)} files")

        scanner = Scanner()
        self._check_class = f"{scanner.__module__}.{scanner.__class__.__qualname__}"
        scan_results = scanner.scan(input_paths)

        logging.info(f"SCA package scanning successfully scanned {len(scan_results)} files")
        return scan_results

    def run(
            self,
            root_folder: Union[str, Path],
            external_checks_dir: Optional[List[str]] = None,
            files: Optional[List[str]] = None,
            runner_filter: RunnerFilter = RunnerFilter(),
            collect_skip_comments: bool = True,
    ) -> Report:
        report = Report(self.check_type)

        scan_results = self.prepare_and_scan(root_folder, files, runner_filter)
        if scan_results is None:
            return report

        for result in scan_results:
            if not result:
                continue
            package_file_path = Path(result["repository"])
            if self._code_repo_path:
                try:
                    package_file_path = package_file_path.relative_to(self._code_repo_path)
                except ValueError:
                    # Path.is_relative_to() was implemented in Python 3.9
                    pass

            vulnerabilities = result.get("vulnerabilities") or []

            rootless_file_path = str(package_file_path).replace(package_file_path.anchor, "", 1)
            self.parse_vulns_to_records(report, result, rootless_file_path, runner_filter, vulnerabilities)

        return report

    def parse_vulns_to_records(self, report, result, rootless_file_path, runner_filter, vulnerabilities,
                               file_abs_path=''):
        for vulnerability in vulnerabilities:
            record = create_report_record(
                rootless_file_path=rootless_file_path,
                file_abs_path=file_abs_path or result.get("repository"),
                check_class=self._check_class,
                vulnerability_details=vulnerability,
                runner_filter=runner_filter
            )
            if not runner_filter.should_run_check(check_id=record.check_id, bc_check_id=record.bc_check_id,
                                                  severity=record.severity):
                if runner_filter.checks:
                    continue
                else:
                    record.check_result = {
                        "result": CheckResult.SKIPPED,
                        "suppress_comment": f"{vulnerability['id']} is skipped"
                    }

            report.add_resource(record.resource)
            report.add_record(record)

    def find_scannable_files(
            self, root_path: Optional[Path], files: Optional[List[str]], excluded_paths: Set[str],
<<<<<<< HEAD
            exclude_package_json: bool = True
    ) -> Set[Path]:
        input_paths: Set[Path] = set()
=======
            exclude_package_json: bool = True,
            excluded_file_names: Set[str] = set()
    ) -> Set[Tuple[Path, Path]]:
        input_output_paths: Set[Tuple[Path, Path]] = set()
>>>>>>> 2279e758
        if root_path:
            input_paths = {
                file_path
                for file_path in root_path.glob("**/*")
                if file_path.name in SUPPORTED_PACKAGE_FILES and not any(p in file_path.parts for p in excluded_paths)
            }

            package_lock_parent_paths = set()
            if exclude_package_json:
                # filter out package.json, if package-lock.json exists
                package_lock_parent_paths = {
                    file_path.parent for file_path in input_paths if file_path.name == "package-lock.json"
                }

            input_paths = {
                file_path
                for file_path in input_paths
                if (file_path.name != "package.json" or file_path.parent not in package_lock_parent_paths) and file_path.name not in excluded_file_names
            }

        for file in files or []:
            file_path = Path(file)
            if not file_path.exists():
                logging.warning(f"File {file_path} doesn't exist")
                continue

            input_paths.add(file_path)

        return input_paths<|MERGE_RESOLUTION|>--- conflicted
+++ resolved
@@ -39,13 +39,8 @@
             root_folder: Optional[Union[str, Path]],
             files: Optional[List[str]] = None,
             runner_filter: RunnerFilter = RunnerFilter(),
-<<<<<<< HEAD
-            exclude_package_json: bool = True
-=======
             exclude_package_json: bool = True,
-            cleanup_twistcli: bool = False,
             excluded_file_names: Set[str] = set()
->>>>>>> 2279e758
     ) -> "Optional[Sequence[Dict[str, Any]]]":
 
         # skip complete run, if flag '--check' was used without a CVE check ID
@@ -141,16 +136,10 @@
 
     def find_scannable_files(
             self, root_path: Optional[Path], files: Optional[List[str]], excluded_paths: Set[str],
-<<<<<<< HEAD
-            exclude_package_json: bool = True
+            exclude_package_json: bool = True,
+            excluded_file_names: Set[str] = set()
     ) -> Set[Path]:
         input_paths: Set[Path] = set()
-=======
-            exclude_package_json: bool = True,
-            excluded_file_names: Set[str] = set()
-    ) -> Set[Tuple[Path, Path]]:
-        input_output_paths: Set[Tuple[Path, Path]] = set()
->>>>>>> 2279e758
         if root_path:
             input_paths = {
                 file_path
