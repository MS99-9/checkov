--- conflicted
+++ resolved
@@ -51,23 +51,15 @@
 
 
 def create_report_record(
-<<<<<<< HEAD
-        rootless_file_path: str,
-        file_abs_path: str,
-        check_class: str,
-        vulnerability_details: dict[str, Any],
-        package_types: dict[str, Any] | None = {},
-        image_distro: str | None = None,
-        image_distro_release: str | None = None,
-        runner_filter: RunnerFilter | None = None
-=======
     rootless_file_path: str,
     file_abs_path: str,
     check_class: str,
     vulnerability_details: dict[str, Any],
     licenses: str,
     runner_filter: RunnerFilter | None = None,
->>>>>>> f55f097a
+    package_types: dict[str, Any] | None = {},
+    image_distro: str | None = None,
+    image_distro_release: str | None = None
 ) -> Record:
     runner_filter = runner_filter or RunnerFilter()
     package_name = vulnerability_details["packageName"]
