--- conflicted
+++ resolved
@@ -17,11 +17,7 @@
 
 from checkov.common.bridgecrew.severities import Severities
 from checkov.common.models.enums import CheckResult
-<<<<<<< HEAD
 from checkov.common.output.record import Record, DEFAULT_SEVERITY, SCA_PACKAGE_SCAN_CHECK_NAME, SCA_LICENSE_CHECK_NAME
-=======
-from checkov.common.output.record import Record, DEFAULT_SEVERITY
->>>>>>> 9b93c4f1
 from checkov.common.typing import _CheckResult, _LicenseStatus
 from checkov.runner_filter import RunnerFilter
 from checkov.common.bridgecrew.vulnerability_scanning.integrations.package_scanning import PackageScanningIntegration
@@ -59,13 +55,7 @@
     file_abs_path: str,
     check_class: str,
     licenses_status: _LicenseStatus,
-<<<<<<< HEAD
 ) -> Record:
-=======
-    runner_filter: RunnerFilter | None = None,
-) -> Record:
-    runner_filter = runner_filter or RunnerFilter()
->>>>>>> 9b93c4f1
     package_name = licenses_status["package_name"]
     package_version = licenses_status["package_version"]
 
@@ -73,50 +63,28 @@
         "result": CheckResult.FAILED,
     }
 
-<<<<<<< HEAD
     policy = licenses_status["policy"]
     status = licenses_status["status"]
 
     if status == "COMPLIANT":
         check_result = {
             "result": CheckResult.PASSED,
-=======
-    if runner_filter.skip_cve_package and package_name in runner_filter.skip_cve_package:
-        check_result = {
-            "result": CheckResult.SKIPPED,
-            "suppress_comment": f"Filtered by package '{package_name}'"
->>>>>>> 9b93c4f1
         }
 
     code_block = [(0, f"{package_name}: {package_version}")]
 
-<<<<<<< HEAD
-=======
-    policy = licenses_status["policy"]
-
->>>>>>> 9b93c4f1
     details = {
         "package_name": package_name,
         "package_version": package_version,
         "license": licenses_status["license"],
-<<<<<<< HEAD
         "status": status,
-=======
-        "status": licenses_status["status"],
->>>>>>> 9b93c4f1
         "policy": policy,
     }
 
     record = Record(
-<<<<<<< HEAD
         check_id=policy,
         bc_check_id=policy,
         check_name=SCA_LICENSE_CHECK_NAME,
-=======
-        check_id="",
-        bc_check_id=policy,
-        check_name="SCA license scan",
->>>>>>> 9b93c4f1
         check_result=check_result,
         code_block=code_block,
         file_path=get_file_path_for_record(rootless_file_path),
@@ -252,7 +220,7 @@
     return Severities[severity].level
 
 
-def create_cli_output(fixable=True, *cve_records: List[Record], license_statuses_map: Dict[str, List[_LicenseStatus]]) -> str:
+def create_cli_output(fixable=True, *cve_records: List[Record]) -> str:
     cli_outputs = []
     group_by_file_path_package_map = defaultdict(dict)
 
@@ -261,12 +229,10 @@
             record.vulnerability_details["package_name"], []
         ).append(record)
 
-    file_paths_for_output = set(group_by_file_path_package_map.keys()).union(license_statuses_map.keys())
-
-    for file_path in file_paths_for_output:
+    for file_path, packages in group_by_file_path_package_map.items():
         cve_count = CveCount(fixable=fixable)
         package_details_map = defaultdict(dict)
-        packages = group_by_file_path_package_map.get(file_path) or dict()
+
         for package_name, records in packages.items():
             package_version = None
             fix_versions_lists = []
@@ -307,22 +273,14 @@
                 package_details_map[package_name]["compliant_version"] = calculate_lowest_compliant_version(
                     fix_versions_lists
                 )
-        if package_details_map:
-            cli_outputs.append(
-                create_cli_cves_table(
-                    file_path=file_path,
-                    cve_count=cve_count,
-                    package_details_map=package_details_map,
-                )
+
+        cli_outputs.append(
+            create_cli_table(
+                file_path=file_path,
+                cve_count=cve_count,
+                package_details_map=package_details_map,
             )
-        license_statuses_for_file = license_statuses_map.get(file_path) or []
-        if license_statuses_for_file:
-            cli_outputs.append(
-                create_cli_license_violations_table(
-                    file_path=file_path,
-                    license_statuses=license_statuses_for_file
-                )
-            )
+        )
 
     return "\n".join(cli_outputs)
 
