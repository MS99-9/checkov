from __future__ import annotations

import json
from ast import literal_eval
import logging
import os
import re
from collections.abc import Hashable
from copy import deepcopy
from json import JSONDecodeError

import dpath.util
from typing import TYPE_CHECKING, List, Dict, Any, Tuple, Union, Optional

from lark.tree import Tree

from checkov.common.graph.graph_builder import Edge
from checkov.common.graph.graph_builder.utils import join_trimmed_strings
from checkov.common.graph.graph_builder.variable_rendering.renderer import VariableRenderer
from checkov.common.util.type_forcers import force_int
from checkov.common.graph.graph_builder.graph_components.attribute_names import CustomAttributes, reserved_attribute_names
from checkov.terraform.graph_builder.graph_components.block_types import BlockType
from checkov.terraform.graph_builder.utils import (
    get_referenced_vertices_in_value,
    remove_index_pattern_from_str,
    attribute_has_nested_attributes, attribute_has_dup_with_dynamic_attributes,
)
from checkov.terraform.graph_builder.variable_rendering.vertex_reference import VertexReference
import checkov.terraform.graph_builder.variable_rendering.evaluate_terraform as evaluator

if TYPE_CHECKING:
    from checkov.terraform.graph_builder.local_graph import TerraformLocalGraph

VAR_TYPE_DEFAULT_VALUES: dict[str, list[Any] | dict[str, Any]] = {
    'list': [],
    'map': {}
}

DYNAMIC_STRING = 'dynamic'
DYNAMIC_BLOCKS_LISTS = 'list'
DYNAMIC_BLOCKS_MAPS = 'map'
FOR_LOOP = 'for'
LOOKUP = 'lookup'
DOT_SEPERATOR = '.'
LEFT_BRACKET_WITH_QUOTATION = '["'
RIGHT_BRACKET_WITH_QUOTATION = '"]'
LEFT_BRACKET = '['
RIGHT_BRACKET = ']'
LEFT_CURLY = '{'
RIGHT_CURLY = '}'
DOLLAR_PREFIX = '$'
FOR_EXPRESSION_DICT = ':>'
KEY_VALUE_SEPERATOR = ' : '

# matches the internal value of the 'type' attribute: usually like '${map}' or '${map(string)}', but could possibly just
# be like 'map' or 'map(string)' (but once we hit a ( or } we can stop)
TYPE_REGEX = re.compile(r'^(\${)?([a-z]+)')
CHECKOV_RENDER_MAX_LEN = force_int(os.getenv("CHECKOV_RENDER_MAX_LEN", "10000"))


class TerraformVariableRenderer(VariableRenderer):
    def __init__(self, local_graph: "TerraformLocalGraph") -> None:
        super().__init__(local_graph)

    def attributes_no_eval(self, attribute: str, vertex_index: int) -> bool:
        """
        Check if the attribute should not be evaluated.
        :param attribute: the attribute to check
        :param vertex_index: the index of the current vertex
        :return bool: True if the attribute should not be evaluated and False otherwise
        """
        if attribute in {"template_body", "template"}:
            return True

        # OCI policy statements have a special syntax and should not be evaluated.
        # Check if the vertex at this index is an OCI terraform resource.
        if attribute == "statements":
            vertex_attributes = self.local_graph.get_vertex_attributes_by_index(vertex_index)
            if vertex_attributes and vertex_attributes.get("resource_type", "").startswith("oci_"):
                return True

        return False

    def evaluate_vertex_attribute_from_edge(self, edge_list: List[Edge]) -> None:
        multiple_edges = len(edge_list) > 1
        edge = edge_list[0]
<<<<<<< HEAD
        try:
            origin_vertex_attributes = self.local_graph.vertices[edge.origin].attributes
        except AttributeError:
            return
=======
        if not self.local_graph.vertices[edge.origin] or not self.local_graph.vertices[edge.dest]:
            return
        origin_vertex_attributes = self.local_graph.vertices[edge.origin].attributes
>>>>>>> 4ca29413
        val_to_eval = deepcopy(origin_vertex_attributes.get(edge.label, ""))

        referenced_vertices = get_referenced_vertices_in_value(
            value=val_to_eval, aliases={}, resources_types=self.local_graph.get_resources_types_in_graph()
        )
        if not referenced_vertices:
            origin_vertex = self.local_graph.vertices[edge.origin]
            destination_vertex = self.local_graph.vertices[edge.dest]
            if origin_vertex.block_type == BlockType.VARIABLE and destination_vertex.block_type == BlockType.MODULE:
                self.update_evaluated_value(
                    changed_attribute_key=edge.label,
                    changed_attribute_value=destination_vertex.attributes[origin_vertex.name],
                    vertex=edge.origin,
                    change_origin_id=edge.dest,
                    attribute_at_dest=edge.label,
                )
                return
            if (
                origin_vertex.block_type == BlockType.VARIABLE
                and destination_vertex.block_type == BlockType.TF_VARIABLE
            ):
                destination_vertex = list(filter(lambda v: v.block_type == BlockType.TF_VARIABLE, map(lambda e: self.local_graph.vertices[e.dest], edge_list)))[-1]  # evaluate the last specified variable based on .tfvars precedence
                self.update_evaluated_value(
                    changed_attribute_key=edge.label,
                    changed_attribute_value=destination_vertex.attributes["default"],
                    vertex=edge.origin,
                    change_origin_id=edge.dest,
                    attribute_at_dest=edge.label,
                )
                return

        modified_vertex_attributes = self.local_graph.vertices[edge.origin].attributes
        origin_val = modified_vertex_attributes.get(edge.label, "")
        val_to_eval = deepcopy(origin_val)
        first_key_path = None

        if referenced_vertices:
            for edge in edge_list:
                dest_vertex_attributes = self.local_graph.get_vertex_attributes_by_index(edge.dest, add_hash=False)
                key_path_in_dest_vertex, replaced_key = self.find_path_from_referenced_vertices(
                    referenced_vertices, dest_vertex_attributes
                )
                if not key_path_in_dest_vertex or not replaced_key:
                    continue
                if not first_key_path:
                    first_key_path = key_path_in_dest_vertex

                evaluated_attribute_value = self.extract_value_from_vertex(
                    key_path_in_dest_vertex, dest_vertex_attributes
                )
                if evaluated_attribute_value is not None:
                    val_to_eval = self.replace_value(edge, val_to_eval, replaced_key, evaluated_attribute_value, True)
                if not multiple_edges and val_to_eval != origin_val:
                    self.update_evaluated_value(
                        changed_attribute_key=edge.label,
                        changed_attribute_value=val_to_eval,
                        vertex=edge.origin,
                        change_origin_id=edge.dest,
                        attribute_at_dest=key_path_in_dest_vertex,
                    )

        if multiple_edges and val_to_eval != origin_val:
            self.update_evaluated_value(
                changed_attribute_key=edge.label,
                changed_attribute_value=val_to_eval,
                vertex=edge.origin,
                change_origin_id=edge.dest,
                attribute_at_dest=first_key_path,
            )

        # Avoid loops on output => output edges
        if (
            self.local_graph.vertices[edge.origin].block_type == BlockType.OUTPUT
            and self.local_graph.vertices[edge.dest].block_type == BlockType.OUTPUT
        ):
            if edge.origin not in self.done_edges_by_origin_vertex:
                self.done_edges_by_origin_vertex[edge.origin] = []
            self.done_edges_by_origin_vertex[edge.origin].append(edge)

    def extract_value_from_vertex(self, key_path: List[str], attributes: Dict[str, Any]) -> Any:
        for i, _ in enumerate(key_path):
            key = join_trimmed_strings(char_to_join=".", str_lst=key_path, num_to_trim=i)
            value = attributes.get(key, None)
            if value is not None:
                return value

        reversed_key_path = key_path[::-1]
        for i, _ in enumerate(reversed_key_path):
            key = join_trimmed_strings(char_to_join=".", str_lst=reversed_key_path, num_to_trim=i)
            value = attributes.get(key, None)
            if value is not None:
                return value

        if attributes.get(CustomAttributes.BLOCK_TYPE) in (BlockType.VARIABLE, BlockType.TF_VARIABLE):
            var_type = attributes.get('type')
            default_val = attributes.get("default")
            if default_val is None:
                # this allows functions like merge(var.xyz, ...) to work even with no default value
                default_val = self.get_default_placeholder_value(var_type)
            value = None
            if isinstance(default_val, dict):
                value = self.extract_value_from_vertex(key_path, default_val)
            elif (
                isinstance(var_type, str)
                and var_type.startswith("${object")
                and isinstance(default_val, str)
            ):
                try:
                    default_val_eval = literal_eval(default_val)
                    if isinstance(default_val_eval, dict):
                        value = self.extract_value_from_vertex(key_path, default_val_eval)
                except Exception:
                    logging.debug(f"cant evaluate this rendered value: {default_val}")
            return default_val if not value else value
        if attributes.get(CustomAttributes.BLOCK_TYPE) == BlockType.OUTPUT:
            return attributes.get("value")
        return None

    @staticmethod
    def get_default_placeholder_value(var_type: Any) -> list[Any] | dict[str, Any] | None:
        if not var_type or not isinstance(var_type, str):
            return None
        match = TYPE_REGEX.match(var_type)
        return VAR_TYPE_DEFAULT_VALUES.get(match.group(2)) if match else None

    @staticmethod
    def find_path_from_referenced_vertices(
        referenced_vertices: List[VertexReference], vertex_attributes: Dict[str, Any]
    ) -> Tuple[List[str], str]:
        """
        :param referenced_vertices: an array of VertexReference
        :param vertex_attributes: attributes to search
        :return attribute_path: [] if referenced_vertices does not contain vertex_attributes,
                                else the path to the searched attribute: ['vpc_id']
        :return origin_value
        """
        for vertex_reference in referenced_vertices:
            block_type = vertex_reference.block_type
            attribute_path = vertex_reference.sub_parts
            copy_of_attribute_path = attribute_path.copy()
            if vertex_attributes[CustomAttributes.BLOCK_TYPE] == block_type:
                for i, _ in enumerate(copy_of_attribute_path):
                    copy_of_attribute_path[i] = remove_index_pattern_from_str(copy_of_attribute_path[i])
                    name = ".".join(copy_of_attribute_path[: i + 1])
                    if vertex_attributes[CustomAttributes.BLOCK_NAME] == name:
                        return attribute_path, vertex_reference.origin_value
            elif block_type == BlockType.MODULE:
                copy_of_attribute_path.reverse()
                for i, _ in enumerate(copy_of_attribute_path):
                    copy_of_attribute_path[i] = remove_index_pattern_from_str(copy_of_attribute_path[i])
                    name = ".".join(copy_of_attribute_path[: i + 1])
                    if vertex_attributes[CustomAttributes.BLOCK_NAME] == name:
                        return name.split("."), vertex_reference.origin_value
        return [], ""

    def update_evaluated_value(
        self,
        changed_attribute_key: str,
        changed_attribute_value: Union[str, List[str]],
        vertex: int,
        change_origin_id: int,
        attribute_at_dest: Optional[Union[str, List[str]]] = None,
    ) -> None:
        """
        The function updates the value of changed_attribute_key with changed_attribute_value for vertex
        """
        str_to_evaluate = (
            str(changed_attribute_value)
            if self.attributes_no_eval(changed_attribute_key, vertex)
            else f'"{str(changed_attribute_value)}"'
        )
        str_to_evaluate = str_to_evaluate.replace("\\\\", "\\")
        evaluated_attribute_value = (
            str_to_evaluate if self.attributes_no_eval(changed_attribute_key, vertex) else evaluator.evaluate_terraform(str_to_evaluate)
        )
        self.local_graph.update_vertex_attribute(
            vertex, changed_attribute_key, evaluated_attribute_value, change_origin_id, attribute_at_dest
        )

    def evaluate_vertices_attributes(self) -> None:
        for vertex in self.local_graph.vertices:
            decoded_attributes = vertex.get_attribute_dict(add_hash=False)
            for attr in decoded_attributes:
                if attr in vertex.changed_attributes:
                    continue
                origin_value = decoded_attributes[attr]
                if not isinstance(origin_value, str):
                    continue
                evaluated_attribute_value = evaluator.evaluate_terraform(origin_value)
                if origin_value != evaluated_attribute_value:
                    vertex.update_inner_attribute(attr, vertex.attributes, evaluated_attribute_value)

    def replace_value(
        self,
        edge: Edge,
        original_val: List[Any],
        replaced_key: str,
        replaced_value: Any,
        keep_origin: bool,
        count: int = 0,
    ) -> Union[Any, List[Any]]:
        if count > 1:
            return original_val
        new_val = evaluator.replace_string_value(
            original_str=original_val,
            str_to_replace=replaced_key,
            replaced_value=replaced_value,
            keep_origin=keep_origin,
        )
        return new_val

    def _render_variables_from_vertices(self) -> None:
        self._render_dynamic_blocks()

    def _render_dynamic_blocks(self) -> None:
        vertex_indices = self.local_graph.vertices_by_block_type[BlockType.RESOURCE]

        for idx in vertex_indices:
            vertex = self.local_graph.vertices[idx]
            if vertex.has_dynamic_block:
                # only check dynamic blocks on the root level for now
                dynamic_blocks = vertex.attributes.get("dynamic")
                if dynamic_blocks:
                    try:
                        rendered_blocks = self._process_dynamic_blocks(dynamic_blocks)
                    except Exception:
                        logging.info(f'Failed to process dynamic blocks in file {vertex.path} of resource {vertex.name}'
                                     f' for blocks: {dynamic_blocks}')
                        continue
                    changed_attributes = []

                    for block_name, block_confs in rendered_blocks.items():
                        vertex.update_inner_attribute(block_name, vertex.attributes, block_confs)
                        changed_attributes.append(block_name)

                    self.local_graph.update_vertex_config(vertex, changed_attributes, True)

    @staticmethod
    def _extract_dynamic_arguments(block_name: str, block_content: Dict[str, Any], dynamic_arguments: List[str],
                                   path_accumulator: List[str]) -> None:
        dynamic_value_dot_ref = f"{block_name}.value"
        dynamic_value_bracket_ref = f'{block_name}["value"]'
        dynamic_value_refs = (dynamic_value_dot_ref, dynamic_value_bracket_ref)
        for argument, value in block_content.items():
            if value in dynamic_value_refs or isinstance(value, str) and dynamic_value_dot_ref in value:
                dynamic_arguments.append(DOT_SEPERATOR.join(filter(None, [*path_accumulator, argument])))
            elif isinstance(value, dict):
                TerraformVariableRenderer._extract_dynamic_arguments(block_name, value, dynamic_arguments,
                                                                     path_accumulator + [argument])

    @staticmethod
    def _process_dynamic_blocks(dynamic_blocks: list[dict[str, Any]] | dict[str, Any]) -> dict[
            str, list[dict[str, Any]]]:
        rendered_blocks: dict[str, list[dict[str, Any]] | dict[str, Any]] = {}

        if not isinstance(dynamic_blocks, list) and not isinstance(dynamic_blocks, dict):
            logging.info(f"Dynamic blocks found, but of type {type(dynamic_blocks)}")

        dynamic_type = DYNAMIC_BLOCKS_LISTS
        if isinstance(dynamic_blocks, dict):
            dynamic_blocks = [dynamic_blocks]
            dynamic_type = DYNAMIC_BLOCKS_MAPS

        for block in dynamic_blocks:
            block_name, block_values = next(iter(block.items()))  # only one block per dynamic_block
            block_content = block_values.get("content")
            dynamic_values = block_values.get("for_each")
            dynamic_values = TerraformVariableRenderer._handle_for_loop_in_dynamic_values(dynamic_values)
            if not block_content or not dynamic_values or isinstance(dynamic_values, str):
                continue

            dynamic_arguments = []
            TerraformVariableRenderer._extract_dynamic_arguments(block_name, block_content, dynamic_arguments, [])
            if dynamic_arguments and isinstance(dynamic_values, list):
                block_confs = []
                for dynamic_value in dynamic_values:
                    block_conf = deepcopy(block_content)
                    block_conf.pop(DYNAMIC_STRING, None)
                    for dynamic_argument in dynamic_arguments:
                        if dynamic_type == DYNAMIC_BLOCKS_MAPS:
                            if not isinstance(dynamic_value, dict):
                                continue
                            TerraformVariableRenderer._assign_dynamic_value_for_list(
                                dynamic_value=dynamic_value,
                                dynamic_argument=dynamic_argument,
                                block_conf=block_conf,
                                block_content=block_content,
                                block_name=block_name
                            )

                        else:
                            TerraformVariableRenderer._assign_dynamic_value_for_map(
                                dynamic_value=dynamic_value,
                                dynamic_argument=dynamic_argument,
                                block_conf=block_conf,
                                block_content=block_content,
                            )

                    block_confs.append(block_conf)
                rendered_blocks[block_name] = block_confs if len(block_confs) > 1 else block_confs[0]

            if DYNAMIC_STRING in block_content and dynamic_values:
                try:
                    next_key = next(iter(block_content[DYNAMIC_STRING].keys()))
                except (StopIteration, AttributeError):
                    continue
                block_content[DYNAMIC_STRING][next_key]['for_each'] = dynamic_values

                try:
                    flatten_key = next(iter(rendered_blocks.keys()))
                except StopIteration:
                    flatten_key = ''
                if rendered_blocks.get(flatten_key) and next_key in rendered_blocks[flatten_key]:
                    rendered_blocks[flatten_key].update(TerraformVariableRenderer._process_dynamic_blocks(block_content[DYNAMIC_STRING]))
                elif isinstance(rendered_blocks.get(flatten_key), list) and isinstance(dynamic_values, list):
                    for i in range(len(rendered_blocks[flatten_key])):
                        block_content[DYNAMIC_STRING][next_key]['for_each'] = [dynamic_values[i]]
                        rendered_blocks[flatten_key][i].update(TerraformVariableRenderer._process_dynamic_blocks(block_content[DYNAMIC_STRING]))
                else:
                    rendered_blocks.update(TerraformVariableRenderer._process_dynamic_blocks(block_content[DYNAMIC_STRING]))

        return rendered_blocks

    @staticmethod
    def _assign_dynamic_value_for_list(
            dynamic_value: str | dict[str, Any] | dict[str, list[dict[str, dict[str, Any]]]],
            dynamic_argument: str,
            block_conf: dict[str, Any],
            block_content: dict[str, Any],
            block_name: str,
    ):
        dynamic_value_in_map = TerraformVariableRenderer.extract_dynamic_value_in_map(
            dpath.get(block_content, dynamic_argument, separator=DOT_SEPERATOR), dynamic_argument
        )
        if block_name not in dynamic_value and dynamic_value_in_map in dynamic_value:
            dpath.set(block_conf, dynamic_argument, dynamic_value[dynamic_value_in_map], separator=DOT_SEPERATOR)
        else:
            try:
                if DOT_SEPERATOR in dynamic_argument:
                    dynamic_args = dynamic_argument.split(DOT_SEPERATOR)
                    dpath.set(block_conf, dynamic_argument, dynamic_value[block_name][0][dynamic_args[0]][dynamic_args[1]], separator=DOT_SEPERATOR)
                else:
                    dpath.set(block_conf, dynamic_argument, dynamic_value[block_name][0][dynamic_value_in_map], separator=DOT_SEPERATOR)
            except (KeyError, IndexError):
                if block_content.get(dynamic_argument) and LOOKUP in block_content.get(dynamic_argument):
                    block_conf[dynamic_argument] = get_lookup_value(block_content, dynamic_argument)
                else:
                    return

    @staticmethod
    def _handle_for_loop_in_dynamic_values(dynamic_values: str | dict[str, Any]) -> str | dict[str, Any] | list[dict[str, Any]]:
        if not isinstance(dynamic_values, str):
            return dynamic_values

        if (dynamic_values.startswith(LEFT_BRACKET + FOR_LOOP) or dynamic_values.startswith(LEFT_BRACKET + " " + FOR_LOOP)) and dynamic_values.endswith(RIGHT_BRACKET):
            rendered_dynamic_values = dynamic_values[1:-1]
            start_bracket_idx = rendered_dynamic_values.find(LEFT_BRACKET)
            end_bracket_idx = find_match_bracket_index(rendered_dynamic_values, start_bracket_idx)
            if start_bracket_idx != -1 and end_bracket_idx != -1:
                rendered_dynamic_values = rendered_dynamic_values[start_bracket_idx:end_bracket_idx + 1].replace("'", '"')
            try:
                return json.loads(rendered_dynamic_values)
            except JSONDecodeError:
                return dynamic_values
        return dynamic_values

    @staticmethod
    def _assign_dynamic_value_for_map(
            dynamic_value: str | dict[str, Any],
            dynamic_argument: str,
            block_conf: dict[str, Any],
            block_content: dict[str, Any],
    ):
        if isinstance(dynamic_value, dict):
            if dynamic_argument in dynamic_value:
                dpath.set(block_conf, dynamic_argument, dynamic_value[dynamic_argument], separator=DOT_SEPERATOR)
            else:
                if isinstance(block_content, dict) and dynamic_argument in block_content and isinstance(block_content[dynamic_argument], str):
                    lookup_value = get_lookup_value(block_content, dynamic_argument)
                    dpath.set(block_conf, dynamic_argument, lookup_value, separator=DOT_SEPERATOR)
        else:
            dpath.set(block_conf, dynamic_argument, dynamic_value, separator=DOT_SEPERATOR)

    def evaluate_non_rendered_values(self) -> None:
        for index, vertex in enumerate(self.local_graph.vertices):
            changed_attributes = {}
            attributes: Dict[str, Any] = {}
            vertex.get_origin_attributes(attributes)
            filtered_attributes = [
                attr
                for attr in vertex.attributes
                if attr not in reserved_attribute_names and not attribute_has_nested_attributes(attr, vertex.attributes)
                and not attribute_has_dup_with_dynamic_attributes(attr, vertex.attributes)
            ]
            for attribute in filtered_attributes:
                curr_val = vertex.attributes.get(attribute)
                lst_curr_val = curr_val
                if not isinstance(lst_curr_val, list):
                    lst_curr_val = [lst_curr_val]
                if len(lst_curr_val) > 0 and isinstance(lst_curr_val[0], Tree):
                    lst_curr_val[0] = str(lst_curr_val[0])
                evaluated_lst = []
                for inner_val in lst_curr_val:
                    if (
                        isinstance(inner_val, str)
                        and not any(c in inner_val for c in ("{", "}", "[", "]", "="))
                        or self.attributes_no_eval(attribute, index)
                    ):
                        evaluated_lst.append(inner_val)
                        continue
                    evaluated = self.evaluate_value(inner_val)
                    evaluated_lst.append(evaluated)
                evaluated = evaluated_lst
                if not isinstance(curr_val, list):
                    evaluated = evaluated_lst[0]
                if evaluated != curr_val:
                    vertex.update_inner_attribute(attribute, vertex.attributes, evaluated)
                    changed_attributes[attribute] = evaluated
            self.local_graph.update_vertex_config(vertex, changed_attributes)

    @staticmethod
    def extract_dynamic_value_in_map(dynamic_value: str, dynamic_argument: str = '') -> str:
        if LOOKUP in dynamic_value and dynamic_argument in dynamic_value:
            return dynamic_argument

        dynamic_value_in_map = dynamic_value.split(DOT_SEPERATOR)[-1]
        if LEFT_BRACKET not in dynamic_value_in_map:
            return dynamic_value_in_map
        return dynamic_value_in_map.split(LEFT_BRACKET_WITH_QUOTATION)[-1].replace(RIGHT_BRACKET_WITH_QUOTATION, '')

    def evaluate_value(self, val: Any) -> Any:
        val_length: int = len(str(val))
        if CHECKOV_RENDER_MAX_LEN and 0 < CHECKOV_RENDER_MAX_LEN < val_length:
            logging.debug(f'Rendering was skipped for a {val_length}-character-long string. If you wish to have it '
                          f'evaluated, please set the environment variable CHECKOV_RENDER_MAX_LEN '
                          f'to {str(val_length + 1)} or to 0 to allow rendering of any length')
            return val
        if type(val) not in [str, list, set, dict]:
            evaluated_val = val
        elif isinstance(val, str):
            evaluated_val = evaluator.evaluate_terraform(val, keep_interpolations=False)
        elif isinstance(val, list):
            evaluated_val = []
            for v in val:
                evaluated_val.append(self.evaluate_value(v))
        elif isinstance(val, set):
            evaluated_val = set()
            for v in val:
                evaluated_v = self.evaluate_value(v)
                if isinstance(evaluated_v, Hashable):
                    evaluated_val.add(evaluated_v)
                else:
                    evaluated_val.add(str(evaluated_v))
        else:
            evaluated_val = {}
            for k, v in val.items():
                evaluated_key = self.evaluate_value(k)
                evaluated_val[evaluated_key] = self.evaluate_value(v)
        return evaluated_val


def find_match_bracket_index(s: str, open_bracket_idx: int) -> int:
    res = {}
    pstack = []
    for i, c in enumerate(s):
        if c == LEFT_BRACKET:
            pstack.append(i)
        elif c == RIGHT_BRACKET:
            if len(pstack) == 0:
                logging.debug("No matching closing brackets at: " + str(i))
                return -1
            res[pstack.pop()] = i

    if len(pstack) > 0:
        logging.debug("No matching opening brackets at: " + str(pstack.pop()))

    return res.get(open_bracket_idx) or -1


def get_lookup_value(block_content, dynamic_argument) -> str:
    lookup_value: str = ''
    if 'None' in block_content[dynamic_argument]:
        lookup_value = 'null'
    elif 'False' in block_content[dynamic_argument]:
        lookup_value = 'false'
    elif 'True' in block_content[dynamic_argument]:
        lookup_value = 'true'
    return lookup_value<|MERGE_RESOLUTION|>--- conflicted
+++ resolved
@@ -84,16 +84,9 @@
     def evaluate_vertex_attribute_from_edge(self, edge_list: List[Edge]) -> None:
         multiple_edges = len(edge_list) > 1
         edge = edge_list[0]
-<<<<<<< HEAD
-        try:
-            origin_vertex_attributes = self.local_graph.vertices[edge.origin].attributes
-        except AttributeError:
-            return
-=======
         if not self.local_graph.vertices[edge.origin] or not self.local_graph.vertices[edge.dest]:
             return
         origin_vertex_attributes = self.local_graph.vertices[edge.origin].attributes
->>>>>>> 4ca29413
         val_to_eval = deepcopy(origin_vertex_attributes.get(edge.label, ""))
 
         referenced_vertices = get_referenced_vertices_in_value(
