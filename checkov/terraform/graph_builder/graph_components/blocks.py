import os
from typing import Union, Dict, Any, List, Optional, Set

from checkov.common.graph.graph_builder.graph_components.blocks import Block
from checkov.common.util.consts import RESOLVED_MODULE_ENTRY_NAME
from checkov.terraform.graph_builder.graph_components.attribute_names import CustomAttributes
from checkov.terraform.graph_builder.graph_components.block_types import BlockType
from checkov.terraform.graph_builder.utils import remove_module_dependency_in_path


class TerraformBlock(Block):
    def __init__(self, name: str, config: Dict[str, Any], path: str, block_type: BlockType, attributes: Dict[str, Any],
                 id: str = "", source: str = "") -> None:
        """
            :param name: unique name given to the terraform block, for example: 'aws_vpc.example_name'
            :param config: the section in tf_definitions that belong to this block
            :param path: the file location of the block
            :param block_type: BlockType
            :param attributes: dictionary of the block's original attributes in the terraform file
        """
        super(TerraformBlock, self).__init__(name, config, path, block_type, attributes, id, source)
        self.module_dependency = ""
        self.module_dependency_num = ""
        if path:
            self.path, module_dependency, num = remove_module_dependency_in_path(path)
            self.path = os.path.realpath(self.path)
            if module_dependency:
                self.module_dependency = module_dependency
                self.module_dependency_num = num
        if attributes.get(RESOLVED_MODULE_ENTRY_NAME):
            del attributes[RESOLVED_MODULE_ENTRY_NAME]
        self.attributes = attributes
        self.module_connections: Dict[str, List[int]] = {}
        self.source_module: Set[int] = set()

    def add_module_connection(self, attribute_key: str, vertex_id: int) -> None:
        self.module_connections.setdefault(attribute_key, []).append(vertex_id)

    def find_attribute(self, attribute: Optional[Union[str, List[str]]]) -> Optional[str]:
        """
        :param attribute: key to search in self.attribute
        The function searches for  attribute in self.attribute. It might not exist if the block is variable or output,
        or its search path might be different if its a resource.
        :return: the actual attribute key or None
        """
        if not attribute:
            return None

        if self.attributes.get(attribute[0]):
            return attribute[0]

        if self.block_type == BlockType.VARIABLE:
            return "default" if self.attributes.get("default") else None

        if self.block_type == BlockType.OUTPUT:
            return "value" if self.attributes.get("value") else None

        if self.block_type == BlockType.RESOURCE and len(attribute) > 1:
            # handle cases where attribute_at_dest == ['aws_s3_bucket.template_bucket', 'acl']
            if self.name == attribute[0] and self.attributes.get(attribute[1]):
                return attribute[1]

        return None

<<<<<<< HEAD
    def get_base_attributes(self) -> Dict[str, Union[str, List[str], Dict[str, Any]]]:
        return {
            CustomAttributes.BLOCK_NAME: self.name,
            CustomAttributes.BLOCK_TYPE: self.block_type,
            CustomAttributes.FILE_PATH: self.path,
            CustomAttributes.CONFIG: self.config,
            CustomAttributes.LABEL: str(self),
            CustomAttributes.ID: self.id,
            CustomAttributes.SOURCE: self.source,
        }

=======
>>>>>>> 632ed06c
<|MERGE_RESOLUTION|>--- conflicted
+++ resolved
@@ -62,17 +62,3 @@
 
         return None
 
-<<<<<<< HEAD
-    def get_base_attributes(self) -> Dict[str, Union[str, List[str], Dict[str, Any]]]:
-        return {
-            CustomAttributes.BLOCK_NAME: self.name,
-            CustomAttributes.BLOCK_TYPE: self.block_type,
-            CustomAttributes.FILE_PATH: self.path,
-            CustomAttributes.CONFIG: self.config,
-            CustomAttributes.LABEL: str(self),
-            CustomAttributes.ID: self.id,
-            CustomAttributes.SOURCE: self.source,
-        }
-
-=======
->>>>>>> 632ed06c
