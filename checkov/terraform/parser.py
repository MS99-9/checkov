--- conflicted
+++ resolved
@@ -3,13 +3,8 @@
 import os
 import re
 from pathlib import Path
-<<<<<<< HEAD
 from typing import Mapping, Optional, Dict, Any, List, Callable, Set, Tuple
-
-=======
-from typing import Mapping, Optional, Dict, Any, List, Callable, Tuple
 import copy
->>>>>>> efe72ed8
 import deep_merge
 import hcl2
 import jmespath
@@ -505,20 +500,13 @@
                             specified_vars = {k: v[0] for k, v in module_call_data.items()
                                               if k != "source" and k != "version"}
 
-<<<<<<< HEAD
+                            if not dir_filter(os.path.abspath(content.path())):
+                                continue
                             self._internal_dir_load(directory=content.path(),
                                                     module_loader_registry=module_loader_registry,
                                                     dir_filter=dir_filter, specified_vars=specified_vars,
                                                     module_load_context=module_load_context,
                                                     keys_referenced_as_modules=keys_referenced_as_modules)
-=======
-                            if not dir_filter(os.path.abspath(content.path())):
-                                continue
-                            self._internal_dir_load(directory=content.path(),
-                                                    module_loader_registry=module_loader_registry,
-                                                    dir_filter=dir_filter, specified_vars=specified_vars,
-                                                    module_load_context=module_load_context)
->>>>>>> efe72ed8
 
                             module_definitions = {path: self.out_definitions[path] for path in
                                                   list(self.out_definitions.keys()) if
