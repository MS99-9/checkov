import logging
import os

import dpath.util

from checkov.common.output.record import Record
from checkov.common.output.report import Report
from checkov.terraform.checks.data.registry import data_registry
from checkov.terraform.checks.provider.registry import provider_registry
from checkov.terraform.checks.resource.registry import resource_registry
from checkov.terraform.context_parsers.registry import parser_registry
from checkov.terraform.evaluation.base_variable_evaluation import BaseVariableEvaluation
from checkov.terraform.evaluation.evaluation_methods.const_variable_evaluation import ConstVariableEvaluation
from checkov.terraform.parser import Parser

TRUE_STRING = "true"
ONE_STRING = "1"
FALSE_STRING = "false"
ZERO_STRING = "0"


class Runner:
    check_type = "terraform"

    def __init__(self, parser=Parser()):
        self.parser = parser
        self.tf_definitions = {}

    block_type_registries = {
        'resource': resource_registry,
        'data': data_registry,
        'provider': provider_registry
    }

    def run(self, root_folder, external_checks_dir=None, files=None):
        report = Report(self.check_type)
        self.tf_definitions = {}
        parsing_errors = {}
        if external_checks_dir:
            for directory in external_checks_dir:
                resource_registry.load_external_checks(directory)
        if root_folder:
            root_folder = os.path.abspath(root_folder)
            self.parser.hcl2(directory=root_folder, tf_definitions=self.tf_definitions, parsing_errors=parsing_errors)
            self.check_tf_definition(report, root_folder, self.tf_definitions)

        if files:
            files = [os.path.abspath(file) for file in files]
            root_folder = os.path.split(os.path.commonprefix(files))[0]
            file_tf_definitions = {}
            for file in files:
                self.tf_definitions[file] = self.parser.parse_file(file=file, parsing_errors=parsing_errors)
                self.check_tf_definition(report, root_folder, file_tf_definitions)

        report.add_parsing_errors(parsing_errors.keys())

        return report

    def evaluate_string_booleans(self):
        # Support HCL 0.11 optional boolean syntax - evaluate "true" and "1" to true, "false" and "0" to false
        for tf_file in self.tf_definitions.keys():
            for var_path, var_value in dpath.util.search(self.tf_definitions[tf_file], "**",
                                                         afilter=lambda x: x == TRUE_STRING or x == ONE_STRING,
                                                         yielded=True):
                dpath.set(self.tf_definitions[tf_file], var_path, True)
            for var_path, var_value in dpath.util.search(self.tf_definitions[tf_file], "**",
                                                         afilter=lambda x: x == FALSE_STRING or x == ZERO_STRING,
                                                         yielded=True):
                dpath.set(self.tf_definitions[tf_file], var_path, False)

    def check_tf_definition(self, report, root_folder, tf_definitions):
        definitions_context = {}
<<<<<<< HEAD
        for definition in self.tf_definitions.items():
=======
        parser_registry.reset_definitions_context()
        for definition in tf_definitions.items():
>>>>>>> 4f769de7
            definitions_context = parser_registry.enrich_definitions_context(definition)
        self.evaluate_string_booleans()
        variable_evaluator = ConstVariableEvaluation(root_folder, self.tf_definitions, definitions_context)
        variable_evaluator.evaluate_variables()
        self.tf_definitions, self.definitions_context = variable_evaluator.tf_definitions, variable_evaluator.definitions_context
        for definition in self.tf_definitions.items():
            full_file_path = definition[0]
            scanned_file = definition[0].split(root_folder)[1]
            logging.debug(f"Scanning file: {scanned_file}")
            for block_type in definition[1].keys():
                if block_type in ['resource', 'data', 'provider']:
                    self.run_block(definition[1][block_type], definitions_context, full_file_path, report, scanned_file,
                                   block_type)

    def run_block(self, entities, definition_context, full_file_path, report, scanned_file, block_type):
        registry = self.block_type_registries[block_type]
        if registry:
            for entity in entities:
                entity_evaluations = None
                context_parser = parser_registry.context_parsers[block_type]
                definition_path = context_parser.get_entity_context_path(entity)
                entity_id = ".".join(definition_path)
                entity_context_path = [block_type] + definition_path
                if dpath.search(definition_context[full_file_path], entity_context_path):
                    entity_context = dpath.get(definition_context[full_file_path],
                                               entity_context_path)
                    entity_lines_range = [entity_context.get('start_line'), entity_context.get('end_line')]
                    entity_code_lines = entity_context.get('code_lines')
                    skipped_checks = entity_context.get('skipped_checks')
                    variables_evaluations = definition_context[full_file_path].get('evaluations')
                    if variables_evaluations:
                        entity_evaluations = BaseVariableEvaluation.reduce_entity_evaluations(variables_evaluations,
                                                                                              entity_context_path)
                    results = registry.scan(scanned_file, entity,
                                            skipped_checks)
                    for check, check_result in results.items():
                        record = Record(check_id=check.id, check_name=check.name, check_result=check_result,
                                        code_block=entity_code_lines, file_path=scanned_file,
                                        file_line_range=entity_lines_range,
                                        resource=entity_id, evaluations=entity_evaluations,
                                        check_class=check.__class__.__module__)
                        report.add_record(record=record)<|MERGE_RESOLUTION|>--- conflicted
+++ resolved
@@ -42,15 +42,14 @@
         if root_folder:
             root_folder = os.path.abspath(root_folder)
             self.parser.hcl2(directory=root_folder, tf_definitions=self.tf_definitions, parsing_errors=parsing_errors)
-            self.check_tf_definition(report, root_folder, self.tf_definitions)
+            self.check_tf_definition(report, root_folder)
 
         if files:
             files = [os.path.abspath(file) for file in files]
             root_folder = os.path.split(os.path.commonprefix(files))[0]
-            file_tf_definitions = {}
             for file in files:
                 self.tf_definitions[file] = self.parser.parse_file(file=file, parsing_errors=parsing_errors)
-                self.check_tf_definition(report, root_folder, file_tf_definitions)
+                self.check_tf_definition(report, root_folder)
 
         report.add_parsing_errors(parsing_errors.keys())
 
@@ -68,14 +67,10 @@
                                                          yielded=True):
                 dpath.set(self.tf_definitions[tf_file], var_path, False)
 
-    def check_tf_definition(self, report, root_folder, tf_definitions):
+    def check_tf_definition(self, report, root_folder):
         definitions_context = {}
-<<<<<<< HEAD
+        parser_registry.reset_definitions_context()
         for definition in self.tf_definitions.items():
-=======
-        parser_registry.reset_definitions_context()
-        for definition in tf_definitions.items():
->>>>>>> 4f769de7
             definitions_context = parser_registry.enrich_definitions_context(definition)
         self.evaluate_string_booleans()
         variable_evaluator = ConstVariableEvaluation(root_folder, self.tf_definitions, definitions_context)
