from __future__ import annotations

import logging
import os
from typing import Optional, List, Dict, Tuple

from checkov.arm.registry import arm_resource_registry, arm_parameter_registry
from checkov.arm.parser import parse
from checkov.common.output.extra_resource import ExtraResource
from checkov.common.output.record import Record
from checkov.common.output.report import Report
from checkov.common.bridgecrew.check_type import CheckType
from checkov.common.parallelizer.parallel_runner import parallel_runner
from checkov.common.runners.base_runner import BaseRunner, filter_ignored_paths
from checkov.common.util.secrets import omit_secret_value_from_checks
from checkov.runner_filter import RunnerFilter
from checkov.common.parsers.node import DictNode
from checkov.arm.context_parser import ContextParser

ARM_POSSIBLE_ENDINGS = [".json"]


class Runner(BaseRunner):
    check_type = CheckType.ARM  # noqa: CCE003  # a static attribute

    def __init__(self) -> None:
        super().__init__(file_extensions=ARM_POSSIBLE_ENDINGS)

    def run(
        self,
        root_folder: str,
        external_checks_dir: Optional[List[str]] = None,
        files: Optional[List[str]] = None,
        runner_filter: RunnerFilter | None = None,
        collect_skip_comments: bool = True,
    ) -> Report:
        runner_filter = runner_filter or RunnerFilter()
        if not runner_filter.show_progress_bar:
            self.pbar.turn_off_progress_bar()

        report = Report(self.check_type)
        files_list = []
        filepath_fn = None
        if external_checks_dir:
            for directory in external_checks_dir:
                arm_resource_registry.load_external_checks(directory)

        if files:
            files_list = files.copy()

        if root_folder:
            filepath_fn = lambda f: f'/{os.path.relpath(f, os.path.commonprefix((root_folder, f)))}'
            for root, d_names, f_names in os.walk(root_folder):
                filter_ignored_paths(root, d_names, runner_filter.excluded_paths)
                filter_ignored_paths(root, f_names, runner_filter.excluded_paths)
                for file in f_names:
                    file_ending = os.path.splitext(file)[1]
                    if file_ending in ARM_POSSIBLE_ENDINGS:
                        files_list.append(os.path.join(root, file))

        definitions, definitions_raw = get_files_definitions(files_list, filepath_fn)

        # Filter out empty files that have not been parsed successfully, and filter out non-CF template files
        definitions = {k: v for k, v in definitions.items() if v and v.__contains__("resources")}
        definitions_raw = {k: v for k, v in definitions_raw.items() if k in definitions.keys()}

        self.pbar.initiate(len(definitions))

        for arm_file in definitions.keys():
            self.pbar.set_additional_data({'Current File Scanned': os.path.relpath(arm_file, root_folder)})
            # There are a few cases here. If -f was used, there could be a leading / because it's an absolute path,
            # or there will be no leading slash; root_folder will always be none.
            # If -d is used, root_folder will be the value given, and -f will start with a / (hardcoded above).
            # The goal here is simply to get a valid path to the file (which arm_file does not always give).
            if arm_file[0] == '/':
                path_to_convert = (root_folder + arm_file) if root_folder else arm_file
            else:
                path_to_convert = (os.path.join(root_folder, arm_file)) if root_folder else arm_file

            file_abs_path = os.path.abspath(path_to_convert)

            if isinstance(definitions[arm_file], DictNode):
                arm_context_parser = ContextParser(arm_file, definitions[arm_file], definitions_raw[arm_file])
                logging.debug(f"Template Dump for {arm_file}: {definitions[arm_file]}")

                if 'resources' in definitions[arm_file].keys():
                    arm_context_parser.evaluate_default_parameters()

                    # Split out nested resources from base resource
                    for resource in definitions[arm_file]['resources']:
                        if isinstance(resource, dict) and "parent_name" in resource.keys():
                            continue
                        nested_resources = arm_context_parser.search_deep_keys("resources", resource, [])
                        if nested_resources:
                            for nr in nested_resources:
                                nr_element = nr.pop()
                                if nr_element:
                                    for element in nr_element:
                                        new_resource = element
                                        if isinstance(new_resource, dict):
                                            new_resource["parent_name"] = resource.get("name", "")
                                            new_resource["parent_type"] = resource.get("type", "")
                                            definitions[arm_file]['resources'].append(new_resource)

                    for resource in definitions[arm_file]['resources']:
                        resource_id = arm_context_parser.extract_arm_resource_id(resource)
                        report.add_resource(f'{arm_file}:{resource_id}')
                        resource_name = arm_context_parser.extract_arm_resource_name(resource)
                        entity_lines_range, entity_code_lines = arm_context_parser.extract_arm_resource_code_lines(resource)
                        if entity_lines_range and entity_code_lines:
                            # TODO - Variable Eval Message!
                            variable_evaluations = {}

                            skipped_checks = ContextParser.collect_skip_comments(resource)

                            results = arm_resource_registry.scan(arm_file, {resource_name: resource}, skipped_checks,
<<<<<<< HEAD
                                                                 runner_filter, report_type=CheckType.ARM)
                            for check, check_result in results.items():
                                record = Record(check_id=check.id, bc_check_id=check.bc_id, check_name=check.name, check_result=check_result,
                                                code_block=entity_code_lines, file_path=arm_file,
                                                file_line_range=entity_lines_range,
                                                resource=resource_id, evaluations=variable_evaluations,
                                                check_class=check.__class__.__module__, file_abs_path=file_abs_path,
                                                severity=check.severity)
                                record.set_guideline(check.guideline)
                                report.add_record(record=record)
=======
                                                                 runner_filter)
                            if results:
                                for check, check_result in results.items():
                                    record = Record(check_id=check.id, bc_check_id=check.bc_id, check_name=check.name, check_result=check_result,
                                                    code_block=entity_code_lines, file_path=arm_file,
                                                    file_line_range=entity_lines_range,
                                                    resource=resource_id, evaluations=variable_evaluations,
                                                    check_class=check.__class__.__module__, file_abs_path=file_abs_path,
                                                    severity=check.severity)
                                    record.set_guideline(check.guideline)
                                    report.add_record(record=record)
                            else:
                                # resources without checks, but not existing ones
                                report.extra_resources.add(
                                    ExtraResource(
                                        file_abs_path=file_abs_path,
                                        file_path=arm_file,
                                        resource=resource_id,
                                    )
                                )
>>>>>>> 453eb203

                if 'parameters' in definitions[arm_file].keys():
                    parameters = definitions[arm_file]['parameters']
                    for parameter_name, parameter_details in parameters.items():
                        # TODO - Variable Eval Message!
                        variable_evaluations = {}

                        resource_id = f'parameter.{parameter_name}'
                        resource_name = parameter_name
                        entity_lines_range, entity_code_lines = arm_context_parser.extract_arm_resource_code_lines(parameter_details)

                        if entity_lines_range and entity_code_lines:
                            skipped_checks = ContextParser.collect_skip_comments(parameter_details)
                            results = arm_parameter_registry.scan(arm_file, {resource_name: parameter_details}, skipped_checks, runner_filter, report_type=CheckType.ARM)
                            for check, check_result in results.items():
                                censored_code_lines = omit_secret_value_from_checks(check, check_result,
                                                                                    entity_code_lines,
                                                                                    parameter_details)
                                record = Record(check_id=check.id, bc_check_id=check.bc_id, check_name=check.name, check_result=check_result,
                                                code_block=censored_code_lines, file_path=arm_file,
                                                file_line_range=entity_lines_range,
                                                resource=resource_id, evaluations=variable_evaluations,
                                                check_class=check.__class__.__module__, file_abs_path=file_abs_path,
                                                severity=check.severity)
                                record.set_guideline(check.guideline)
                                report.add_record(record=record)
            self.pbar.update()
        self.pbar.close()
        return report


def get_files_definitions(files: List[str], filepath_fn=None) \
        -> Tuple[Dict[str, DictNode], Dict[str, List[Tuple[int, str]]]]:
    results = parallel_runner.run_function(lambda f: (f, parse(f)), files)
    definitions = {}
    definitions_raw = {}
    for file, result in results:
        path = filepath_fn(file) if filepath_fn else file
        definitions[path], definitions_raw[path] = result

    return definitions, definitions_raw<|MERGE_RESOLUTION|>--- conflicted
+++ resolved
@@ -114,19 +114,8 @@
                             skipped_checks = ContextParser.collect_skip_comments(resource)
 
                             results = arm_resource_registry.scan(arm_file, {resource_name: resource}, skipped_checks,
-<<<<<<< HEAD
                                                                  runner_filter, report_type=CheckType.ARM)
-                            for check, check_result in results.items():
-                                record = Record(check_id=check.id, bc_check_id=check.bc_id, check_name=check.name, check_result=check_result,
-                                                code_block=entity_code_lines, file_path=arm_file,
-                                                file_line_range=entity_lines_range,
-                                                resource=resource_id, evaluations=variable_evaluations,
-                                                check_class=check.__class__.__module__, file_abs_path=file_abs_path,
-                                                severity=check.severity)
-                                record.set_guideline(check.guideline)
-                                report.add_record(record=record)
-=======
-                                                                 runner_filter)
+
                             if results:
                                 for check, check_result in results.items():
                                     record = Record(check_id=check.id, bc_check_id=check.bc_id, check_name=check.name, check_result=check_result,
@@ -146,7 +135,6 @@
                                         resource=resource_id,
                                     )
                                 )
->>>>>>> 453eb203
 
                 if 'parameters' in definitions[arm_file].keys():
                     parameters = definitions[arm_file]['parameters']
