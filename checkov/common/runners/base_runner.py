--- conflicted
+++ resolved
@@ -37,11 +37,7 @@
 
     def run_graph_checks_results(self, runner_filter):
         checks_results = {}
-<<<<<<< HEAD
-        for r in self.external_registries + [self.graph_registry]:
-=======
         for r in itertools.chain(self.external_registries, [self.graph_registry]):
->>>>>>> 3946b1df
             r.load_checks()
             registry_results = r.run_checks(self.graph_manager.get_reader_endpoint(), runner_filter)
             checks_results = {**checks_results, **registry_results}
