import json
import logging
import os
from abc import abstractmethod

from checkov.common.bridgecrew.integration_features.integration_feature_registry import integration_feature_registry
from checkov.common.output.report import Report
from checkov.common.util import dict_utils
from checkov.terraform.context_parsers.registry import parser_registry
from checkov.terraform.runner import Runner as tf_runner
from checkov.terraform.parser import Parser


CHECK_BLOCK_TYPES = frozenset(["resource", "data", "provider", "module"])
OUTPUT_CHOICES = ['cli', 'json', 'junitxml', 'github_failed_only']

from checkov.common.bridgecrew.platform_integration import bc_integration

class RunnerRegistry(object):
    runners = []
    scan_reports = []
    banner = ""

    def __init__(self, banner, runner_filter, *runners):
        self.logger = logging.getLogger(__name__)
        self.runner_filter = runner_filter
        self.runners = runners
        self.banner = banner
        self.scan_reports = []
        self.filter_runner_framework()

    @abstractmethod
    def extract_entity_details(self, entity):
        raise NotImplementedError()

    def run(self, root_folder=None, external_checks_dir=None, files=None, guidelines=None, collect_skip_comments=True, repo_root_for_plan_enrichment=None):
        for runner in self.runners:
            integration_feature_registry.run_pre_scan()
            scan_report = runner.run(root_folder, external_checks_dir=external_checks_dir, files=files,
                                     runner_filter=self.runner_filter, collect_skip_comments=collect_skip_comments)
            integration_feature_registry.run_post_scan(scan_report)
            if guidelines:
                RunnerRegistry.enrich_report_with_guidelines(scan_report, guidelines)
            if repo_root_for_plan_enrichment:
                enriched_resources = RunnerRegistry.get_enriched_resources(repo_root_for_plan_enrichment)
                enriched_report = Report("terraform_plan").enrich_plan_report(scan_report, enriched_resources)
                enriched_report_with_skipped = Report("terraform_plan").handle_skipped_checks(enriched_report, enriched_resources)
                self.scan_reports.append(enriched_report_with_skipped)
            else:
                self.scan_reports.append(scan_report)
        return self.scan_reports

    def print_reports(self, scan_reports, config, url=None):
        if config.output == 'cli':
            print(f"{self.banner}\n")
        exit_codes = []
        report_jsons = []
        junit_reports = []
        for report in scan_reports:
            if not report.is_empty():
                if config.output == "json":
                    report_jsons.append(report.get_dict(is_quiet=config.quiet))
                elif config.output == "junitxml":
                    junit_reports.append(report)
                    # report.print_junit_xml()
                elif config.output == 'github_failed_only':
                    report.print_failed_github_md()
                else:
                    report.print_console(is_quiet=config.quiet, is_compact=config.compact)
                    if url:
                        print("More details: {}".format(url))
            exit_codes.append(report.get_exit_code(config.soft_fail))
        if config.output == "junitxml":
            if len(junit_reports) == 1:
                junit_reports[0].print_junit_xml()
            else:
                master_report = Report(None)
                for report in junit_reports:
                    master_report.skipped_checks += report.skipped_checks
                    master_report.passed_checks += report.passed_checks
                    master_report.failed_checks += report.failed_checks
                master_report.print_junit_xml()
        if config.output == "json":
            if len(report_jsons) == 1:
                print(json.dumps(report_jsons[0], indent=4))
            else:
                print(json.dumps(report_jsons, indent=4))
<<<<<<< HEAD
        if config.output == "cli":
            self.bc_platform.get_report_to_platform(config, scan_reports)
=======
        if args.output == "cli":
            bc_integration.get_report_to_platform(args,scan_reports)
>>>>>>> e3073f37

        exit_code = 1 if 1 in exit_codes else 0
        return exit_code

    def filter_runner_framework(self):
        if not self.runner_filter:
            return
        if self.runner_filter.framework is None:
            return
        if self.runner_filter.framework == 'all':
            return
        filtered_runners = []
        for runner in self.runners:
            if runner.check_type in self.runner_filter.framework:
                filtered_runners.append(runner)
        self.runners = filtered_runners
        return

    @staticmethod
    def enrich_report_with_guidelines(scan_report, guidelines):
        for record in scan_report.failed_checks + scan_report.passed_checks + scan_report.skipped_checks:
            if record.check_id in guidelines:
                record.set_guideline(guidelines[record.check_id])

    @staticmethod
    def get_enriched_resources(repo_root):
        tf_definitions = {}
        parsing_errors = {}
        Parser().parse_directory(
            directory=repo_root,  # assume plan file is in the repo-root
            out_definitions=tf_definitions,
            out_parsing_errors=parsing_errors,
        )

        enriched_resources = {}
        for full_file_path, definition in tf_definitions.items():
            definitions_context = parser_registry.enrich_definitions_context((full_file_path, definition))
            abs_scanned_file, _ = tf_runner._strip_module_referrer(full_file_path)
            scanned_file = os.path.relpath(abs_scanned_file, repo_root)
            for block_type, block_value in definition.items():
                if block_type in CHECK_BLOCK_TYPES:
                    for entity in block_value:
                        context_parser = parser_registry.context_parsers[block_type]
                        definition_path = context_parser.get_entity_context_path(entity)
                        entity_id = ".".join(definition_path)
                        entity_context_path = [block_type] + definition_path
                        entity_context = dict_utils.getInnerDict(
                            definitions_context[full_file_path], entity_context_path
                        )
                        entity_lines_range = [
                            entity_context.get("start_line"),
                            entity_context.get("end_line"),
                        ]
                        entity_code_lines = entity_context.get("code_lines")
                        skipped_checks = entity_context.get("skipped_checks")
                        enriched_resources[entity_id] = {
                            "entity_code_lines": entity_code_lines,
                            "entity_lines_range": entity_lines_range,
                            "scanned_file": scanned_file,
                            "skipped_checks": skipped_checks
                        }
        return enriched_resources<|MERGE_RESOLUTION|>--- conflicted
+++ resolved
@@ -85,13 +85,8 @@
                 print(json.dumps(report_jsons[0], indent=4))
             else:
                 print(json.dumps(report_jsons, indent=4))
-<<<<<<< HEAD
         if config.output == "cli":
-            self.bc_platform.get_report_to_platform(config, scan_reports)
-=======
-        if args.output == "cli":
-            bc_integration.get_report_to_platform(args,scan_reports)
->>>>>>> e3073f37
+            bc_integration.get_report_to_platform(config,scan_reports)
 
         exit_code = 1 if 1 in exit_codes else 0
         return exit_code
