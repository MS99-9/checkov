import concurrent.futures
import re
from typing import List, Tuple, Dict, Any, Optional, Pattern

from networkx import DiGraph
from jsonpath_ng.ext import parse

from checkov.common.graph.checks_infra.enums import SolverType
from checkov.common.graph.checks_infra.solvers.base_solver import BaseSolver

from concurrent.futures import ThreadPoolExecutor

from checkov.common.graph.graph_builder import CustomAttributes
from checkov.common.graph.graph_builder.graph_components.block_types import BlockType
from checkov.common.util.var_utils import is_terraform_variable_dependent, is_cloudformation_variable_dependent
from checkov.terraform.graph_builder.graph_components.block_types import BlockType as TerraformBlockType

SUPPORTED_BLOCK_TYPES = {BlockType.RESOURCE, TerraformBlockType.DATA}
WILDCARD_PATTERN = re.compile(r"(\S+[.][*][.]*)+")


class BaseAttributeSolver(BaseSolver):
    operator = ""  # noqa: CCE003  # a static attribute

    def __init__(self, resource_types: List[str], attribute: Optional[str], value: Any, is_jsonpath_check: bool = False
                 ) -> None:
        super().__init__(SolverType.ATTRIBUTE)
        self.resource_types = resource_types
        self.attribute = attribute
        self.value = value
        self.is_jsonpath_check = is_jsonpath_check

    def run(self, graph_connector: DiGraph) -> Tuple[List[Dict[str, Any]], List[Dict[str, Any]]]:
        executer = ThreadPoolExecutor()
        jobs = []
        passed_vertices: List[Dict[str, Any]] = []
        failed_vertices: List[Dict[str, Any]] = []
        for _, data in graph_connector.nodes(data=True):
            if (not self.resource_types or data.get(CustomAttributes.RESOURCE_TYPE) in self.resource_types) \
                    and data.get(CustomAttributes.BLOCK_TYPE) in SUPPORTED_BLOCK_TYPES:
                jobs.append(executer.submit(self._process_node, data, passed_vertices, failed_vertices))

        concurrent.futures.wait(jobs)
        return passed_vertices, failed_vertices

<<<<<<< HEAD
    def get_operation(self, vertex: Dict[str, Any]) -> bool:
        if self.is_jsonpath_check and self.attribute:
            attribute_matches: List[str] = []
            parsed_attr = parse(self.attribute)
            for match in parsed_attr.find(vertex):
                full_path = str(match.full_path)
                if full_path not in vertex:
                    vertex[full_path] = match.value

                attribute_matches.append(full_path)

            if attribute_matches:
                return self.resource_type_pred(vertex, self.resource_types) and all(
                    self._get_operation(vertex=vertex, attribute=attr) for attr in attribute_matches
                )

=======
    def get_operation(self, vertex: Dict[str, Any]) -> bool:  # type:ignore[override]
>>>>>>> f079d604
        if self.attribute and re.match(WILDCARD_PATTERN, self.attribute):
            attribute_patterns = self.get_attribute_patterns(self.attribute)
            attribute_matches = [
                attr
                for attr in vertex
                if any(re.match(re.compile(attribute_pattern), attr) for attribute_pattern in attribute_patterns)
            ]
            if attribute_matches:
                return self.resource_type_pred(vertex, self.resource_types) and any(
                    self._get_operation(vertex=vertex, attribute=attr) for attr in attribute_matches
                )
        return self.resource_type_pred(vertex, self.resource_types) and self._get_operation(
            vertex=vertex, attribute=self.attribute
        )

    def _get_operation(self, vertex: Dict[str, Any], attribute: Optional[str]) -> bool:  # type:ignore[override]
        raise NotImplementedError

    def _process_node(
        self, data: Dict[str, Any], passed_vartices: List[Dict[str, Any]], failed_vertices: List[Dict[str, Any]]
    ) -> None:
        if not self.resource_type_pred(data, self.resource_types):
            return
        if self.get_operation(vertex=data):
            passed_vartices.append(data)
        else:
            failed_vertices.append(data)

    @staticmethod
    def get_attribute_patterns(attribute: str) -> Tuple[Pattern[str], Pattern[str]]:
        index_pattern = r"[\d]+"
        split_by_dots = attribute.split(".")

        pattern_parts = []
        pattern_parts_without_index = []
        for attr_part in split_by_dots:
            if attr_part == "*":
                pattern_parts.append(index_pattern)
            else:
                attr_part_pattern = f"({attr_part})"
                pattern_parts.append(attr_part_pattern)
                pattern_parts_without_index.append(attr_part_pattern)

        pattern = f'^{"[.]".join(pattern_parts)}$'
        pattern_with_index = re.compile(pattern)

        pattern = f'^{"[.]".join(pattern_parts_without_index)}$'
        pattern_without_index = re.compile(pattern)

        return pattern_with_index, pattern_without_index

    @staticmethod
    def _is_variable_dependant(value: Any, source: str) -> bool:
        if source == 'Terraform' and is_terraform_variable_dependent(value):
            return True
        # TODO add logic for CloudFormation
        # elif source == 'CloudFormation' and is_cloudformation_variable_dependent(value):
        #     return True

        return False<|MERGE_RESOLUTION|>--- conflicted
+++ resolved
@@ -43,8 +43,7 @@
         concurrent.futures.wait(jobs)
         return passed_vertices, failed_vertices
 
-<<<<<<< HEAD
-    def get_operation(self, vertex: Dict[str, Any]) -> bool:
+    def get_operation(self, vertex: Dict[str, Any]) -> bool:  # type:ignore[override]
         if self.is_jsonpath_check and self.attribute:
             attribute_matches: List[str] = []
             parsed_attr = parse(self.attribute)
@@ -60,9 +59,6 @@
                     self._get_operation(vertex=vertex, attribute=attr) for attr in attribute_matches
                 )
 
-=======
-    def get_operation(self, vertex: Dict[str, Any]) -> bool:  # type:ignore[override]
->>>>>>> f079d604
         if self.attribute and re.match(WILDCARD_PATTERN, self.attribute):
             attribute_patterns = self.get_attribute_patterns(self.attribute)
             attribute_matches = [
