from __future__ import annotations

import logging
import fnmatch
from collections.abc import Iterable
from typing import Set, Optional, Union, List, TYPE_CHECKING

from checkov.common.bridgecrew.severities import Severity, Severities
from checkov.common.util.consts import DEFAULT_EXTERNAL_MODULES_DIR
from checkov.common.util.type_forcers import convert_csv_string_arg_to_list

if TYPE_CHECKING:
    from checkov.common.checks.base_check import BaseCheck
    from checkov.common.graph.checks_infra.base_check import BaseGraphCheck


class RunnerFilter(object):
    # NOTE: This needs to be static because different filters may be used at load time versus runtime
    #       (see note in BaseCheckRegistery.register). The concept of which checks are external is
    #       logically a "static" concept anyway, so this makes logical sense.
    __EXTERNAL_CHECK_IDS: Set[str] = set()

    def __init__(
            self,
            framework: Optional[List[str]] = None,
            checks: Union[str, List[str], None] = None,
            skip_checks: Union[str, List[str], None] = None,
            include_all_checkov_policies: bool = True,
            download_external_modules: bool = False,
            external_modules_download_path: str = DEFAULT_EXTERNAL_MODULES_DIR,
            evaluate_variables: bool = True,
            runners: Optional[List[str]] = None,
            skip_framework: Optional[List[str]] = None,
            excluded_paths: Optional[List[str]] = None,
            all_external: bool = False,
            var_files: Optional[List[str]] = None,
            skip_cve_package: Optional[List[str]] = None,
    ) -> None:

        checks = convert_csv_string_arg_to_list(checks)
        skip_checks = convert_csv_string_arg_to_list(skip_checks)

        # we will store the lowest value severity we find in checks, and the highest value we find in skip-checks
        # so the logic is "run all checks >= severity" and/or "skip all checks <= severity"
        self.check_threshold = None
        self.skip_check_threshold = None
        self.checks = []
        self.skip_checks = []

        # split out check/skip thresholds so we can access them easily later
        for val in (checks or []):
            if val in Severities:
                if not self.check_threshold or self.check_threshold.level > Severities[val].level:
                    self.check_threshold = Severities[val]
            else:
                self.checks.append(val)

        for val in (skip_checks or []):
            if val in Severities:
                if not self.skip_check_threshold or self.skip_check_threshold.level < Severities[val].level:
                    self.skip_check_threshold = Severities[val]
            else:
                self.skip_checks.append(val)

        self.include_all_checkov_policies = include_all_checkov_policies

        self.framework: "Iterable[str]" = framework if framework else ["all"]
        if skip_framework:
            if "all" in self.framework:
                if runners is None:
                    runners = []

                self.framework = set(runners) - set(skip_framework)
            else:
                self.framework = set(self.framework) - set(skip_framework)
        logging.debug(f"Resultant set of frameworks (removing skipped frameworks): {','.join(self.framework)}")

        self.download_external_modules = download_external_modules
        self.external_modules_download_path = external_modules_download_path
        self.evaluate_variables = evaluate_variables
        self.excluded_paths = excluded_paths or []
        self.all_external = all_external
        self.var_files = var_files
        self.skip_cve_package = skip_cve_package
        self.filtered_policy_ids = None

    def should_run_check(
        self,
        check: BaseCheck | BaseGraphCheck | None = None,
        check_id: str | None = None,
        bc_check_id: str | None = None,
        severity: Severity | None = None,
    ) -> bool:
        if check:
            check_id = check.id
            bc_check_id = check.bc_id
            severity = check.severity

        assert check_id is not None  # nosec (for mypy (and then for bandit))

        run_severity = severity and self.check_threshold and severity.level >= self.check_threshold.level
        explicit_run = self.checks and self.check_matches(check_id, bc_check_id, self.checks)
        implicit_run = not self.checks and not self.check_threshold
        is_external = RunnerFilter.is_external_check(check_id)
        is_policy_filtered = self.is_policy_filtered(check_id)
        # True if this check is present in the allow list, or if there is no allow list
        # this is not necessarily the return value (need to apply other filters)
        should_run_check = (
<<<<<<< HEAD
                is_policy_filtered or
                run_severity or
                explicit_run or
                implicit_run or
                (is_external and self.all_external)
=======
            run_severity or
            explicit_run or
            implicit_run or
            (is_external and self.all_external)
>>>>>>> 55559bce
        )

        if not should_run_check:
            return False

        skip_severity = severity and self.skip_check_threshold and severity.level <= self.skip_check_threshold.level
        explicit_skip = self.skip_checks and self.check_matches(check_id, bc_check_id, self.skip_checks)

        should_skip_check = (
            skip_severity or
            explicit_skip or
            (not bc_check_id and not self.include_all_checkov_policies and not is_external and not explicit_run)
        )

        if should_skip_check:
            result = False
        elif should_run_check:
            result = True
        else:
            result = False

        logging.debug(f'Should run check {check_id}: {result}')
        return result

    @staticmethod
    def check_matches(check_id: str,
                      bc_check_id: Optional[str],
                      pattern_list: List[str]) -> bool:
        return any(
            (fnmatch.fnmatch(check_id, pattern) or (bc_check_id and fnmatch.fnmatch(bc_check_id, pattern))) for pattern
            in pattern_list)

    def within_threshold(self, severity: Severity) -> bool:
        above_min = (not self.check_threshold) or self.check_threshold.level <= severity.level
        below_max = self.skip_check_threshold and self.skip_check_threshold.level >= severity.level
        return above_min and not below_max

    @staticmethod
    def notify_external_check(check_id: str) -> None:
        RunnerFilter.__EXTERNAL_CHECK_IDS.add(check_id)

    @staticmethod
    def is_external_check(check_id: str) -> bool:
        return check_id in RunnerFilter.__EXTERNAL_CHECK_IDS

    def is_policy_filtered(self, check_id: str) -> bool:
        return check_id in self.filtered_policy_ids


<|MERGE_RESOLUTION|>--- conflicted
+++ resolved
@@ -106,18 +106,11 @@
         # True if this check is present in the allow list, or if there is no allow list
         # this is not necessarily the return value (need to apply other filters)
         should_run_check = (
-<<<<<<< HEAD
                 is_policy_filtered or
                 run_severity or
                 explicit_run or
                 implicit_run or
                 (is_external and self.all_external)
-=======
-            run_severity or
-            explicit_run or
-            implicit_run or
-            (is_external and self.all_external)
->>>>>>> 55559bce
         )
 
         if not should_run_check:
