--- conflicted
+++ resolved
@@ -15,11 +15,8 @@
 from checkov.common.bridgecrew.severities import Severity, Severities
 from checkov.common.util.consts import DEFAULT_EXTERNAL_MODULES_DIR
 from checkov.common.util.type_forcers import convert_csv_string_arg_to_list
-<<<<<<< HEAD
 from checkov.sast.consts import SastLanguages
-=======
 from checkov.common.util.str_utils import convert_to_seconds
->>>>>>> 4ca29413
 
 if TYPE_CHECKING:
     from checkov.common.checks.base_check import BaseCheck
@@ -136,16 +133,14 @@
         self.resource_attr_to_omit: DefaultDict[str, Set[str]] = RunnerFilter._load_resource_attr_to_omit(
             resource_attr_to_omit
         )
-<<<<<<< HEAD
         self.sast_languages: Optional[Set[SastLanguages]] = RunnerFilter.get_sast_languages(framework)
         if self.sast_languages:
             self.framework = [item for item in self.framework if not item.startswith(CheckType.SAST)]
             self.framework.append(CheckType.SAST)
-=======
+
         self.enable_git_history_secret_scan: bool = enable_git_history_secret_scan
         if self.enable_git_history_secret_scan:
             self.git_history_timeout = convert_to_seconds(git_history_timeout)
->>>>>>> 4ca29413
 
     @staticmethod
     def _load_resource_attr_to_omit(resource_attr_to_omit_input: Optional[Dict[str, Set[str]]]) -> DefaultDict[str, Set[str]]:
