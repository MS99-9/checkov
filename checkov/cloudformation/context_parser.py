--- conflicted
+++ resolved
@@ -1,14 +1,9 @@
 import logging
 import operator
 import re
-<<<<<<< HEAD
 from functools import reduce
-=======
 
 from checkov.common.bridgecrew.platform_integration import bc_integration
-from checkov.common.comment.enum import COMMENT_REGEX
->>>>>>> a6125b9d
-
 from checkov.common.comment.enum import COMMENT_REGEX
 
 ENDLINE = '__endline__'
