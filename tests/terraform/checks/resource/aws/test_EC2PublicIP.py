import os
import unittest
from pathlib import Path
from unittest import mock

from checkov.runner_filter import RunnerFilter
from checkov.terraform.checks.resource.aws.EC2PublicIP import check
from checkov.terraform.runner import Runner


class TestEC2PublicIP(unittest.TestCase):
    @mock.patch.dict(os.environ, {"CHECKOV_ENABLE_FOREACH_HANDLING": "True"})
    def test(self):
        test_files_dir = Path(__file__).parent / "example_EC2PublicIP"
        report = Runner().run(root_folder=str(test_files_dir), runner_filter=RunnerFilter(checks=[check.id]))
        summary = report.get_summary()

        passing_resources = {
            "aws_instance.default",
            "aws_instance.private",
            "aws_launch_template.default",
            "aws_launch_template.private",
<<<<<<< HEAD
            "aws_instance.public_foreach[key2]",
=======
            "aws_instance.public_foreach[\"key2\"]",
            "aws_instance.public_foreach_loop_list[\"k\"]",
            "aws_instance.public_foreach_loop_list[\"v\"]",
>>>>>>> 4ca29413
        }
        failing_resources = {
            "aws_instance.public",
            "aws_launch_template.public",
<<<<<<< HEAD
            "aws_instance.public_foreach[key1]",
=======
            "aws_instance.public_foreach[\"key1\"]",
            "aws_instance.public_foreach_loop[\"key3\"]",
            "aws_instance.public_foreach_loop[\"key4\"]",
>>>>>>> 4ca29413
        }

        passed_check_resources = {c.resource for c in report.passed_checks}
        failed_check_resources = {c.resource for c in report.failed_checks}

<<<<<<< HEAD
        self.assertEqual(summary["passed"], 5)
        self.assertEqual(summary["failed"], 3)
=======
        self.assertEqual(summary["passed"], len(passing_resources))
        self.assertEqual(summary["failed"], len(failing_resources))
>>>>>>> 4ca29413
        self.assertEqual(summary["skipped"], 0)
        self.assertEqual(summary["parsing_errors"], 0)

        self.assertEqual(passing_resources, passed_check_resources)
        self.assertEqual(failing_resources, failed_check_resources)


if __name__ == "__main__":
    unittest.main()<|MERGE_RESOLUTION|>--- conflicted
+++ resolved
@@ -20,36 +20,23 @@
             "aws_instance.private",
             "aws_launch_template.default",
             "aws_launch_template.private",
-<<<<<<< HEAD
-            "aws_instance.public_foreach[key2]",
-=======
             "aws_instance.public_foreach[\"key2\"]",
             "aws_instance.public_foreach_loop_list[\"k\"]",
             "aws_instance.public_foreach_loop_list[\"v\"]",
->>>>>>> 4ca29413
         }
         failing_resources = {
             "aws_instance.public",
             "aws_launch_template.public",
-<<<<<<< HEAD
-            "aws_instance.public_foreach[key1]",
-=======
             "aws_instance.public_foreach[\"key1\"]",
             "aws_instance.public_foreach_loop[\"key3\"]",
             "aws_instance.public_foreach_loop[\"key4\"]",
->>>>>>> 4ca29413
         }
 
         passed_check_resources = {c.resource for c in report.passed_checks}
         failed_check_resources = {c.resource for c in report.failed_checks}
 
-<<<<<<< HEAD
-        self.assertEqual(summary["passed"], 5)
-        self.assertEqual(summary["failed"], 3)
-=======
         self.assertEqual(summary["passed"], len(passing_resources))
         self.assertEqual(summary["failed"], len(failing_resources))
->>>>>>> 4ca29413
         self.assertEqual(summary["skipped"], 0)
         self.assertEqual(summary["parsing_errors"], 0)
 
