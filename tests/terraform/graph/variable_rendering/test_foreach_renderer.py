import json
import os
from unittest import mock

import pytest

TEST_DIRNAME = os.path.dirname(os.path.realpath(__file__))


def load_expected_data(path):
    dir_name = os.path.realpath(os.path.join(TEST_DIRNAME, path))
    with open(dir_name, "r") as f:
        return json.load(f)


def assert_object_equal(res, expected_res):
    assert len(res) == len(expected_res)
    if isinstance(res, dict):
        assert dict(sorted(res.items(), key=lambda item: item[0])) == dict(sorted(expected_res.items(), key=lambda item: item[0]))
    if isinstance(res, list):
        assert res.sort() == expected_res.sort()


def build_and_get_graph_by_path(path, render_var=False):
    from checkov.terraform.graph_manager import TerraformGraphManager
    resources_dir = os.path.realpath(os.path.join(TEST_DIRNAME, 'resources', path))
    graph_manager = TerraformGraphManager('m', ['m'])
    local_graph, tf_definitions = graph_manager.build_graph_from_source_directory(resources_dir, render_variables=render_var)
    return local_graph, tf_definitions


@pytest.mark.parametrize(
    "block_index,expected_res,obj",
    [
        (0, ['bucket_a', 'bucket_b'], True),
        (1, {'key1': '${var.a}', 'key2': '${var.b}'}, True),
        (2, None, False),
        (3, None, False),
        (4, 5, False),
        (5, None, False),
        (6, None, False)
    ]
)
def test_static_foreach_resource(block_index, expected_res, obj):
    from checkov.terraform.graph_builder.foreach_handler import ForeachHandler
    dir_name = 'foreach_resources/static_foreach_value'
    local_graph = build_and_get_graph_by_path(dir_name)[0]
    foreach_handler = ForeachHandler(local_graph)
    res = foreach_handler._get_static_foreach_statement(block_index)
    if obj:
        assert_object_equal(res, expected_res)
    else:
        assert res == expected_res


@mock.patch.dict(os.environ, {"CHECKOV_ENABLE_FOREACH_HANDLING": "False"})
def test_dynamic_foreach_resource():
    from checkov.terraform.graph_builder.foreach_handler import ForeachHandler
    dir_name = 'foreach_resources/dynamic_foreach_value'
    local_graph = build_and_get_graph_by_path(dir_name)[0]
    foreach_handler = ForeachHandler(local_graph)
    res = foreach_handler._handle_dynamic_statement([6, 7, 8, 9, 10])
    expected_res = {
        6: {'a_group': 'eastus', 'another_group': 'westus2'}, 7: ['s3-bucket-a', 's3-bucket-b'], 8: 5, 9: 2, 10: None
    }
    assert_object_equal(res, expected_res)


@mock.patch.dict(os.environ, {"CHECKOV_ENABLE_FOREACH_HANDLING": "False"})
def test_foreach_resource():
    from checkov.terraform.graph_builder.foreach_handler import ForeachHandler
    dir_name = 'foreach_resources'
    local_graph = build_and_get_graph_by_path(dir_name)[0]
    foreach_handler = ForeachHandler(local_graph)
    res = foreach_handler._get_statements([6, 7, 8, 9, 10, 19, 20, 21, 22, 23, 24, 25])
    expected_res = {
        6: {'a_group': 'eastus', 'another_group': 'westus2'},
        7: ['s3-bucket-a', 's3-bucket-b'],
        8: 5,
        9: 2,
        10: None,
        19: ['bucket_a', 'bucket_b'],
        20: {'key1': '${var.a}', 'key2': '${var.b}'},
        21: None,
        22: None,
        23: 5,
        24: None,
        25: None
    }
    for key, _ in expected_res.items():
        if isinstance(expected_res[key], (list, dict)):
            assert_object_equal(res[key], expected_res[key])
        else:
            assert res[key] == expected_res[key]


@mock.patch.dict(os.environ, {"CHECKOV_ENABLE_FOREACH_HANDLING": "False"})
def test_build_sub_graph():
    from checkov.terraform.graph_builder.foreach_handler import ForeachHandler
    dir_name = 'foreach_resources'
    local_graph = build_and_get_graph_by_path(dir_name)[0]
    foreach_handler = ForeachHandler(local_graph)
    blocks = [6, 7, 8, 9, 10, 21, 22, 24, 25]
    sub_graph = foreach_handler._build_sub_graph(blocks)
    assert all(sub_graph.vertices[i] for i in blocks)
    assert not all(sub_graph.vertices[i] for i in range(len(sub_graph.vertices)))
    assert len(sub_graph.edges) < len(local_graph.edges)


@mock.patch.dict(os.environ, {"CHECKOV_ENABLE_FOREACH_HANDLING": "False"})
def test_new_resources_count():
    from checkov.terraform.graph_builder.foreach_handler import ForeachHandler
    dir_name = 'foreach_examples/count_dup_resources'
    local_graph = build_and_get_graph_by_path(dir_name)[0]
    vertices_names = [vertice.name for vertice in local_graph.vertices]
    main_count_resource = 'aws_s3_bucket.count_var_resource'
    assert main_count_resource in vertices_names

    foreach_handler = ForeachHandler(local_graph)
    foreach_handler.handle_foreach_rendering({'resource': [3], 'module': []})
<<<<<<< HEAD
    for i, resource in enumerate([local_graph.vertices[7], local_graph.vertices[8], local_graph.vertices[9]]):
=======
    for i, resource in enumerate([local_graph.vertices[3], local_graph.vertices[8], local_graph.vertices[9]]):
>>>>>>> 4ca29413
        assert resource.name.endswith(f"[{i}]")
        assert resource.id.endswith(f"[{i}]")
        assert list(resource.config['aws_s3_bucket'].keys())[0].endswith(f'[{i}]')
    new_vertices_names = [vertice.name for vertice in local_graph.vertices]
    assert main_count_resource not in new_vertices_names


@mock.patch.dict(os.environ, {"CHECKOV_ENABLE_FOREACH_HANDLING": "False"})
def test_new_resources_foreach():
    from checkov.terraform.graph_builder.foreach_handler import ForeachHandler
    dir_name = 'foreach_examples/foreach_dup_resources'
    local_graph = build_and_get_graph_by_path(dir_name)[0]
    foreach_handler = ForeachHandler(local_graph)
    foreach_handler.handle_foreach_rendering({'resource': [0, 1], 'module': []})
<<<<<<< HEAD
    for resource in [local_graph.vertices[3], local_graph.vertices[4], local_graph.vertices[5], local_graph.vertices[6]]:
        assert resource.name.endswith("[bucket_a]") or resource.name.endswith("[bucket_b]")
        assert resource.id.endswith("[bucket_a]") or resource.id.endswith("[bucket_b]")
        config_name = list(resource.config['aws_s3_bucket'].keys())[0]
        assert config_name.endswith("[bucket_a]") or config_name.endswith("[bucket_b]")
=======
    for resource in [local_graph.vertices[0], local_graph.vertices[1], local_graph.vertices[5], local_graph.vertices[6]]:
        assert resource.name.endswith("[\"bucket_a\"]") or resource.name.endswith("[\"bucket_b\"]")
        assert resource.id.endswith("[\"bucket_a\"]") or resource.id.endswith("[\"bucket_b\"]")
        config_name = list(resource.config['aws_s3_bucket'].keys())[0]
        assert config_name.endswith("[\"bucket_a\"]") or config_name.endswith("[\"bucket_b\"]")
>>>>>>> 4ca29413


@mock.patch.dict(os.environ, {"CHECKOV_ENABLE_FOREACH_HANDLING": "True"})
def test_resources_flow():
    dir_name = 'foreach_examples/depend_resources'
    local_graph, _ = build_and_get_graph_by_path(dir_name, render_var=True)
<<<<<<< HEAD
    assert local_graph.vertices_by_block_type['variable'] == [0, 1]
    assert local_graph.vertices_by_block_type['resource'] == [2, 3]

    assert local_graph.vertices_block_name_map['variable'] == {'foreach_map': [0], 'test': [1]}
    assert local_graph.vertices_block_name_map['resource'] == {'aws_s3_bucket.foreach_map[bucket_a]': [2], 'aws_s3_bucket.foreach_map[bucket_b]': [3]}

    assert local_graph.edges[0].dest == 1
    assert local_graph.edges[0].origin == 2
    assert local_graph.edges[0].label == 'location'

    assert local_graph.edges[1].dest == 1
=======
    assert local_graph.vertices_by_block_type['variable'] == [1, 2]
    assert local_graph.vertices_by_block_type['resource'] == [0, 3]

    assert local_graph.vertices_block_name_map['variable'] == {'foreach_map': [1], 'test': [2]}
    assert local_graph.vertices_block_name_map['resource'] == {'aws_s3_bucket.foreach_map[\"bucket_a\"]': [0], 'aws_s3_bucket.foreach_map[\"bucket_b\"]': [3]}

    assert local_graph.edges[0].dest == 2
    assert local_graph.edges[0].origin == 0
    assert local_graph.edges[0].label == 'location'

    assert local_graph.edges[1].dest == 2
>>>>>>> 4ca29413
    assert local_graph.edges[1].origin == 3
    assert local_graph.edges[1].label == 'location'

    assert len(local_graph.vertices) == 4
    resources = [ver for ver in local_graph.vertices if ver.block_type == 'resource']
    assert len(resources) == 2

<<<<<<< HEAD
    resource_a_name = 'aws_s3_bucket.foreach_map[bucket_a]'
    assert resources[0].name == resource_a_name
    assert resources[0].id == resource_a_name
    assert resources[0].attributes.get('__address__') == resource_a_name
    assert resources[0].config.get('aws_s3_bucket').get('foreach_map[bucket_a]').get('__address__') == resource_a_name
    assert resources[0].attributes.get('location') == ["test"]
    assert resources[0].attributes.get('name') == ["us-west-2"]
    assert resources[0].attributes.get('region') == ["bucket_a"]
    assert list(resources[0].config.get('aws_s3_bucket').keys())[0] == 'foreach_map[bucket_a]'
=======
    resource_a_name = 'aws_s3_bucket.foreach_map[\"bucket_a\"]'
    assert resources[0].name == resource_a_name
    assert resources[0].id == resource_a_name
    assert resources[0].attributes.get('__address__') == resource_a_name
    assert resources[0].config.get('aws_s3_bucket').get('foreach_map[\"bucket_a\"]').get('__address__') == resource_a_name
    assert resources[0].attributes.get('location') == ["test"]
    assert resources[0].attributes.get('name') == ["bucket_a"]
    assert resources[0].attributes.get('region') == ["us-west-2"]
    assert list(resources[0].config.get('aws_s3_bucket').keys())[0] == 'foreach_map[\"bucket_a\"]'
>>>>>>> 4ca29413


@mock.patch.dict(os.environ, {"CHECKOV_ENABLE_FOREACH_HANDLING": "True"})
def test_tf_definitions_and_breadcrumbs():
    from checkov.terraform.graph_builder.graph_to_tf_definitions import convert_graph_vertices_to_tf_definitions
    dir_name = 'foreach_examples/depend_resources'
    local_graph, _ = build_and_get_graph_by_path(dir_name, render_var=True)
    tf_definitions, breadcrumbs = convert_graph_vertices_to_tf_definitions(local_graph.vertices, dir_name)
    expected_data = load_expected_data('expected_data_foreach.json')
    tf_definitions_to_check = {}
    for path, res in tf_definitions.items():
        path_list = path.split('/')[-2:]
        real_path = os.path.join(path_list[0], path_list[1])
        tf_definitions_to_check[real_path] = tf_definitions[path]
    assert_object_equal(tf_definitions_to_check, expected_data['tf_definitions'])

    expected_breadcrumbs = expected_data['breadcrumbs']
    assert len(breadcrumbs) == len(expected_breadcrumbs)
    assert len(breadcrumbs[list(breadcrumbs.keys())[0]]) == len(expected_breadcrumbs[list(expected_breadcrumbs.keys())[0]])
<<<<<<< HEAD

    for name in ['[bucket_a]', '[bucket_b]']:
=======
    resource_vertices = [vertex for vertex in local_graph.vertices if vertex.block_type == 'resource']
    for resource_vertex in resource_vertices:
        assert len(resource_vertex.foreach_attrs) == 2

    for name in ['["bucket_a"]', '["bucket_b"]']:
>>>>>>> 4ca29413
        assert f'aws_s3_bucket.foreach_map{name}' in breadcrumbs[list(breadcrumbs.keys())[0]]

        location_var = 'location'
        assert list(breadcrumbs[list(breadcrumbs.keys())[0]][f'aws_s3_bucket.foreach_map{name}'].keys()) == [location_var]
        assert list(expected_breadcrumbs[list(expected_breadcrumbs.keys())[0]][f'aws_s3_bucket.foreach_map{name}'].keys()) == [location_var]

        assert breadcrumbs[list(breadcrumbs.keys())[0]][f'aws_s3_bucket.foreach_map{name}'][location_var][0]['type'] == 'variable'
        assert expected_breadcrumbs[list(expected_breadcrumbs.keys())[0]][f'aws_s3_bucket.foreach_map{name}'][location_var][0]['type'] == 'variable'

        assert breadcrumbs[list(breadcrumbs.keys())[0]][f'aws_s3_bucket.foreach_map{name}'][location_var][0]['name'] == 'test'
        assert expected_breadcrumbs[list(expected_breadcrumbs.keys())[0]][f'aws_s3_bucket.foreach_map{name}'][location_var][0]['name'] == 'test'

        assert breadcrumbs[list(breadcrumbs.keys())[0]][f'aws_s3_bucket.foreach_map{name}'][location_var][0]['path'].endswith('depend_resources/variable.tf')
        assert expected_breadcrumbs[list(expected_breadcrumbs.keys())[0]][f'aws_s3_bucket.foreach_map{name}'][location_var][0]['path'].endswith('depend_resources/variable.tf')


@pytest.mark.parametrize(
    "attrs,k_v_to_change,expected_attrs,expected_res",
    [
        ({"test_key": ["${test_val}"]}, {"test_val": "new_val"}, {"test_key": ["new_val"]}, ['test_key']),
        ({"test_key": ["${test}"]}, {"test_val": "new_val"}, {"test_key": ["${test}"]}, []),
        ({"test_key": ["${test_val} ${test_val}"]}, {"test_val": "new_val"}, {"test_key": ["new_val new_val"]}, ['test_key']),
<<<<<<< HEAD
        ({"test_key": {"nested_key": ["${test_val}"]}}, {"test_val": "new_val"}, {"test_key": {"nested_key": ["new_val"]}}, ['nested_key']),
        ({"test_key": ["${test_val} test_val"]}, {"test_val": "new_val"}, {"test_key": ["new_val new_val"]}, ['test_key']),
        ({"test_key": ["${test_val}"]}, {"test_val": 123}, {"test_key": [123]}, ['test_key']),
        ({"test_key": ["${test_val}"]}, {"test_val": True}, {"test_key": [True]}, ['test_key'])
=======
        ({"test_key": {"nested_key": ["${test_val}"]}}, {"test_val": "new_val"}, {"test_key": {"nested_key": ["new_val"]}}, ['test_key.nested_key']),
        ({"test_key": ["${test_val} test_val"]}, {"test_val": "new_val"}, {"test_key": ["new_val new_val"]}, ['test_key']),
        ({"test_key": ["${test_val}"]}, {"test_val": 123}, {"test_key": [123]}, ['test_key']),
        ({"test_key": ["${test_val}"]}, {"test_val": True}, {"test_key": [True]}, ['test_key']),
        ({"test_key": {"a": "${test_val}"}}, {"test_val": "new_val"}, {"test_key": {"a": "new_val"}}, ['test_key.a']),
        ({"test_key": {"a": {"b": "${test_val}"}}}, {"test_val": "new_val"}, {"test_key": {"a": {"b": "new_val"}}}, ['test_key.a.b'])
>>>>>>> 4ca29413
    ]
)
def test_update_attrs(attrs, k_v_to_change, expected_attrs, expected_res):
    from checkov.terraform.graph_builder.foreach_handler import ForeachHandler
    local_graph = build_and_get_graph_by_path('')[0]
    foreach_handler = ForeachHandler(local_graph)
    res = foreach_handler._update_attributes(attrs, k_v_to_change)
    assert attrs == expected_attrs
    assert res == expected_res<|MERGE_RESOLUTION|>--- conflicted
+++ resolved
@@ -118,11 +118,7 @@
 
     foreach_handler = ForeachHandler(local_graph)
     foreach_handler.handle_foreach_rendering({'resource': [3], 'module': []})
-<<<<<<< HEAD
-    for i, resource in enumerate([local_graph.vertices[7], local_graph.vertices[8], local_graph.vertices[9]]):
-=======
     for i, resource in enumerate([local_graph.vertices[3], local_graph.vertices[8], local_graph.vertices[9]]):
->>>>>>> 4ca29413
         assert resource.name.endswith(f"[{i}]")
         assert resource.id.endswith(f"[{i}]")
         assert list(resource.config['aws_s3_bucket'].keys())[0].endswith(f'[{i}]')
@@ -137,38 +133,17 @@
     local_graph = build_and_get_graph_by_path(dir_name)[0]
     foreach_handler = ForeachHandler(local_graph)
     foreach_handler.handle_foreach_rendering({'resource': [0, 1], 'module': []})
-<<<<<<< HEAD
-    for resource in [local_graph.vertices[3], local_graph.vertices[4], local_graph.vertices[5], local_graph.vertices[6]]:
-        assert resource.name.endswith("[bucket_a]") or resource.name.endswith("[bucket_b]")
-        assert resource.id.endswith("[bucket_a]") or resource.id.endswith("[bucket_b]")
-        config_name = list(resource.config['aws_s3_bucket'].keys())[0]
-        assert config_name.endswith("[bucket_a]") or config_name.endswith("[bucket_b]")
-=======
     for resource in [local_graph.vertices[0], local_graph.vertices[1], local_graph.vertices[5], local_graph.vertices[6]]:
         assert resource.name.endswith("[\"bucket_a\"]") or resource.name.endswith("[\"bucket_b\"]")
         assert resource.id.endswith("[\"bucket_a\"]") or resource.id.endswith("[\"bucket_b\"]")
         config_name = list(resource.config['aws_s3_bucket'].keys())[0]
         assert config_name.endswith("[\"bucket_a\"]") or config_name.endswith("[\"bucket_b\"]")
->>>>>>> 4ca29413
 
 
 @mock.patch.dict(os.environ, {"CHECKOV_ENABLE_FOREACH_HANDLING": "True"})
 def test_resources_flow():
     dir_name = 'foreach_examples/depend_resources'
     local_graph, _ = build_and_get_graph_by_path(dir_name, render_var=True)
-<<<<<<< HEAD
-    assert local_graph.vertices_by_block_type['variable'] == [0, 1]
-    assert local_graph.vertices_by_block_type['resource'] == [2, 3]
-
-    assert local_graph.vertices_block_name_map['variable'] == {'foreach_map': [0], 'test': [1]}
-    assert local_graph.vertices_block_name_map['resource'] == {'aws_s3_bucket.foreach_map[bucket_a]': [2], 'aws_s3_bucket.foreach_map[bucket_b]': [3]}
-
-    assert local_graph.edges[0].dest == 1
-    assert local_graph.edges[0].origin == 2
-    assert local_graph.edges[0].label == 'location'
-
-    assert local_graph.edges[1].dest == 1
-=======
     assert local_graph.vertices_by_block_type['variable'] == [1, 2]
     assert local_graph.vertices_by_block_type['resource'] == [0, 3]
 
@@ -180,7 +155,6 @@
     assert local_graph.edges[0].label == 'location'
 
     assert local_graph.edges[1].dest == 2
->>>>>>> 4ca29413
     assert local_graph.edges[1].origin == 3
     assert local_graph.edges[1].label == 'location'
 
@@ -188,17 +162,6 @@
     resources = [ver for ver in local_graph.vertices if ver.block_type == 'resource']
     assert len(resources) == 2
 
-<<<<<<< HEAD
-    resource_a_name = 'aws_s3_bucket.foreach_map[bucket_a]'
-    assert resources[0].name == resource_a_name
-    assert resources[0].id == resource_a_name
-    assert resources[0].attributes.get('__address__') == resource_a_name
-    assert resources[0].config.get('aws_s3_bucket').get('foreach_map[bucket_a]').get('__address__') == resource_a_name
-    assert resources[0].attributes.get('location') == ["test"]
-    assert resources[0].attributes.get('name') == ["us-west-2"]
-    assert resources[0].attributes.get('region') == ["bucket_a"]
-    assert list(resources[0].config.get('aws_s3_bucket').keys())[0] == 'foreach_map[bucket_a]'
-=======
     resource_a_name = 'aws_s3_bucket.foreach_map[\"bucket_a\"]'
     assert resources[0].name == resource_a_name
     assert resources[0].id == resource_a_name
@@ -208,7 +171,6 @@
     assert resources[0].attributes.get('name') == ["bucket_a"]
     assert resources[0].attributes.get('region') == ["us-west-2"]
     assert list(resources[0].config.get('aws_s3_bucket').keys())[0] == 'foreach_map[\"bucket_a\"]'
->>>>>>> 4ca29413
 
 
 @mock.patch.dict(os.environ, {"CHECKOV_ENABLE_FOREACH_HANDLING": "True"})
@@ -228,16 +190,11 @@
     expected_breadcrumbs = expected_data['breadcrumbs']
     assert len(breadcrumbs) == len(expected_breadcrumbs)
     assert len(breadcrumbs[list(breadcrumbs.keys())[0]]) == len(expected_breadcrumbs[list(expected_breadcrumbs.keys())[0]])
-<<<<<<< HEAD
-
-    for name in ['[bucket_a]', '[bucket_b]']:
-=======
     resource_vertices = [vertex for vertex in local_graph.vertices if vertex.block_type == 'resource']
     for resource_vertex in resource_vertices:
         assert len(resource_vertex.foreach_attrs) == 2
 
     for name in ['["bucket_a"]', '["bucket_b"]']:
->>>>>>> 4ca29413
         assert f'aws_s3_bucket.foreach_map{name}' in breadcrumbs[list(breadcrumbs.keys())[0]]
 
         location_var = 'location'
@@ -260,19 +217,12 @@
         ({"test_key": ["${test_val}"]}, {"test_val": "new_val"}, {"test_key": ["new_val"]}, ['test_key']),
         ({"test_key": ["${test}"]}, {"test_val": "new_val"}, {"test_key": ["${test}"]}, []),
         ({"test_key": ["${test_val} ${test_val}"]}, {"test_val": "new_val"}, {"test_key": ["new_val new_val"]}, ['test_key']),
-<<<<<<< HEAD
-        ({"test_key": {"nested_key": ["${test_val}"]}}, {"test_val": "new_val"}, {"test_key": {"nested_key": ["new_val"]}}, ['nested_key']),
-        ({"test_key": ["${test_val} test_val"]}, {"test_val": "new_val"}, {"test_key": ["new_val new_val"]}, ['test_key']),
-        ({"test_key": ["${test_val}"]}, {"test_val": 123}, {"test_key": [123]}, ['test_key']),
-        ({"test_key": ["${test_val}"]}, {"test_val": True}, {"test_key": [True]}, ['test_key'])
-=======
         ({"test_key": {"nested_key": ["${test_val}"]}}, {"test_val": "new_val"}, {"test_key": {"nested_key": ["new_val"]}}, ['test_key.nested_key']),
         ({"test_key": ["${test_val} test_val"]}, {"test_val": "new_val"}, {"test_key": ["new_val new_val"]}, ['test_key']),
         ({"test_key": ["${test_val}"]}, {"test_val": 123}, {"test_key": [123]}, ['test_key']),
         ({"test_key": ["${test_val}"]}, {"test_val": True}, {"test_key": [True]}, ['test_key']),
         ({"test_key": {"a": "${test_val}"}}, {"test_val": "new_val"}, {"test_key": {"a": "new_val"}}, ['test_key.a']),
         ({"test_key": {"a": {"b": "${test_val}"}}}, {"test_val": "new_val"}, {"test_key": {"a": {"b": "new_val"}}}, ['test_key.a.b'])
->>>>>>> 4ca29413
     ]
 )
 def test_update_attrs(attrs, k_v_to_change, expected_attrs, expected_res):
