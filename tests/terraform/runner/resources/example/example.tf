resource "azurerm_virtual_machine" "main" {
  name                = "${var.prefix}-vm"
  location            = "${azurerm_resource_group.main.location}"
  resource_group_name = "${azurerm_resource_group.main.name}"
  network_interface_ids = [
  "${azurerm_network_interface.main.id}"]
  vm_size = "Standard_DS1_v2"

  # Uncomment this line to delete the OS disk automatically when deleting the VM
  # delete_os_disk_on_termination = true


  # Uncomment this line to delete the data disks automatically when deleting the VM
  # delete_data_disks_on_termination = true

  storage_image_reference {
    publisher = "Canonical"
    offer     = "UbuntuServer"
    sku       = "16.04-LTS"
    version   = "latest"
  }
  storage_os_disk {
    name              = "myosdisk1"
    caching           = "ReadWrite"
    create_option     = "FromImage"
    managed_disk_type = "Standard_LRS"
  }
  os_profile {
    computer_name  = "hostname"
    admin_username = "testadmin"
    admin_password = "Password1234!"
  }
  os_profile_linux_config {
    disable_password_authentication = false
  }
  tags = {
    environment = "staging"
  }
}

resource "azurerm_managed_disk" "source" {
  encryption_settings {
    enabled = false
  }
  create_option        = ""
  location             = ""
  name                 = ""
  resource_group_name  = "foo"
  storage_account_type = ""
}

resource "google_storage_bucket" "with-customer-encryption-key" {
  name     = "customer-managed-encryption-key-bucket-${data.google_project.current.number}"
  location = "EU"


}


resource "aws_s3_bucket" "foo-bucket" {
  region        = var.region
  bucket        = local.bucket_name
  acl           = "public-read"
  force_destroy = true

  tags = {
    Name = "foo-${data.aws_caller_identity.current.account_id}"
  }
  #checkov:skip=CKV_AWS_20:The bucket is a public static content host
  versioning {
    enabled = true
  }
}
data "aws_caller_identity" "current" {}

resource "google_sql_database_instance" "gcp_sql_db_instance_bad" {
  settings {
    tier = "1"
  }
}

resource "google_sql_database_instance" "gcp_sql_db_instance_good" {
  settings {
    tier = "1"
    ip_configuration {
      require_ssl = "True"
    }
  }
}

resource "google_container_cluster" "primary_good" {
  name               = "google_cluster"
  enable_legacy_abac = false
}

resource "google_container_cluster" "primary_good2" {
  name               = "google_cluster"
  monitoring_service = "monitoring.googleapis.com"
}

resource "google_container_cluster" "primary_bad" {
  name               = "google_cluster_bad"
  monitoring_service = "none"
  enable_legacy_abac = true
}

resource "google_container_node_pool" "bad_node_pool" {
  cluster = ""
  management {
  }
}

resource "google_container_node_pool" "good_node_pool" {
  cluster = ""
  management {
    auto_repair = true
  }
}

resource "aws_iam_account_password_policy" "password-policy" {
  minimum_password_length        = 15
  require_lowercase_characters   = true
  require_numbers                = true
  require_uppercase_characters   = true
  require_symbols                = true
  allow_users_to_change_password = true
}

resource "aws_security_group" "bar-sg" {
  name   = "sg-bar"
  vpc_id = aws_vpc.main.id

  ingress {
    from_port = 22
    to_port   = 22
    protocol  = "tcp"
    security_groups = [
    aws_security_group.foo-sg.id]
    description = "foo"
  }

  egress {
    from_port = 0
    to_port   = 0
    protocol  = "-1"
    cidr_blocks = [
    "0.0.0.0/0"]
  }

}


resource "aws_iam_policy" "example" {
  name   = "example_policy"
  path   = "/"
  policy = "${data.aws_iam_policy_document.example.json}"
}

resource "aws_elasticache_replication_group" "example" {
  automatic_failover_enabled = true
  availability_zones = [
    "us-west-2a",
  "us-west-2b"]
  replication_group_id          = "tf-rep-group-1"
  replication_group_description = "test description"
  node_type                     = "cache.m4.large"
  number_cache_clusters         = 2
  parameter_group_name          = "default.redis3.2"
  port                          = 6379
  at_rest_encryption_enabled    = true
  transit_encryption_enabled    = true
  auth_token                    = var.auth_token
}

resource "aws_ecr_repository_policy" "public_repo_policy" {
  repository = "public_repo"

  policy = <<EOF
{
    "Version": "2008-10-17",
    "Statement": [
        {
            "Sid": "new policy",
            "Effect": "Allow",
            "Principal": "*",
            "Action": [
                "ecr:GetDownloadUrlForLayer",
                "ecr:BatchGetImage",
                "ecr:BatchCheckLayerAvailability",
                "ecr:PutImage",
                "ecr:InitiateLayerUpload",
                "ecr:UploadLayerPart",
                "ecr:CompleteLayerUpload",
                "ecr:DescribeRepositories",
                "ecr:GetRepositoryPolicy",
                "ecr:ListImages",
                "ecr:DeleteRepository",
                "ecr:BatchDeleteImage",
                "ecr:SetRepositoryPolicy",
                "ecr:DeleteRepositoryPolicy"
            ]
        }
    ]
}
EOF
}

resource "aws_ecr_repository" "foo" {
  name                 = "bar"
  image_tag_mutability = "MUTABLE"

  image_scanning_configuration {
    scan_on_push = true
  }
}

resource "aws_ecr_repository_policy" "private_repo_policy" {
  repository = "private_repo"

  policy = <<EOF
{
    "Version": "2008-10-17",
    "Statement": [
        {
            "Sid": "new policy",
            "Effect": "Allow",
            "Principal": {
                "AWS": [
                    "arn:aws:iam::123456789012:user/pull-user-1",
                    "arn:aws:iam::123456789012:user/pull-user-2"
                ]
            },
            "Action": [
                "ecr:GetDownloadUrlForLayer",
                "ecr:BatchGetImage",
                "ecr:BatchCheckLayerAvailability",
                "ecr:PutImage",
                "ecr:InitiateLayerUpload",
                "ecr:UploadLayerPart",
                "ecr:CompleteLayerUpload",
                "ecr:DescribeRepositories",
                "ecr:GetRepositoryPolicy",
                "ecr:ListImages",
                "ecr:DeleteRepository",
                "ecr:BatchDeleteImage",
                "ecr:SetRepositoryPolicy",
                "ecr:DeleteRepositoryPolicy"
            ]
        }
    ]
}
EOF
}

resource "aws_cloudfront_distribution" "s3_distribution" {
  origin {
    domain_name = "${aws_s3_bucket.b.bucket_regional_domain_name}"
    origin_id   = "${local.s3_origin_id}"

    s3_origin_config {
      origin_access_identity = "origin-access-identity/cloudfront/ABCDEFG1234567"
    }
  }

  enabled             = true
  is_ipv6_enabled     = true
  comment             = "Some comment"
  default_root_object = "index.html"

  logging_config {
    include_cookies = false
    bucket          = "mylogs.s3.amazonaws.com"
    prefix          = "myprefix"
  }

  aliases = [
    "mysite.example.com",
  "yoursite.example.com"]

  ordered_cache_behavior {
    path_pattern = "/content/immutable/*"
    allowed_methods = [
      "GET",
      "HEAD",
    "OPTIONS"]
    cached_methods = [
      "GET",
      "HEAD",
    "OPTIONS"]
    target_origin_id = "${local.s3_origin_id}"

    forwarded_values {
      query_string = false
      headers = [
      "Origin"]

      cookies {
        forward = "none"
      }
    }

    min_ttl                = 0
    default_ttl            = 86400
    max_ttl                = 31536000
    compress               = true
    viewer_protocol_policy = "redirect-to-https"
  }

  # Cache behavior with precedence 1
  ordered_cache_behavior {
    path_pattern = "/content/*"
    allowed_methods = [
      "GET",
      "HEAD",
    "OPTIONS"]
    cached_methods = [
      "GET",
    "HEAD"]
    target_origin_id = "${local.s3_origin_id}"

    forwarded_values {
      query_string = false

      cookies {
        forward = "none"
      }
    }

    min_ttl                = 0
    default_ttl            = 3600
    max_ttl                = 86400
    compress               = true
    viewer_protocol_policy = "redirect-to-https"
  }

  price_class = "PriceClass_200"

  restrictions {
    geo_restriction {
      restriction_type = "whitelist"
      locations = [
        "US",
        "CA",
        "GB",
      "DE"]
    }
  }

  tags = {
    Environment = "production"
  }

  viewer_certificate {
    cloudfront_default_certificate = true
  }

  default_cache_behavior {
    allowed_methods = [
      "DELETE",
      "GET",
      "HEAD",
      "OPTIONS",
      "PATCH",
      "POST",
    "PUT"]
    cached_methods = [
      "GET",
    "HEAD"]
    target_origin_id = "${local.s3_origin_id}"

    forwarded_values {
      query_string = false

      cookies {
        forward = "none"
      }
    }

    viewer_protocol_policy = "allow-all"
    min_ttl                = 0
    default_ttl            = 3600
    max_ttl                = 86400
  }
}

<<<<<<< HEAD
resource "aws_s3_bucket" "bridgecrew_cws_bucket" {
  count = var.existing_bucket_name == null ? 1 : 0

  bucket        = local.bucket_name
  acl           = "private"

  versioning {
    enabled = true
  }

  lifecycle_rule {
    id      = "Delete old log files"
    enabled = true

    noncurrent_version_expiration {
      days = var.log_file_expiration
    }

    expiration {
      days = var.log_file_expiration
    }
  }

  dynamic "logging" {
    for_each = var.logs_bucket_id != null ? [var.logs_bucket_id] : []

    content {
      target_bucket = logging.value
      target_prefix = "/${local.bucket_name}"
    }
  }

  server_side_encryption_configuration {
    rule {
      apply_server_side_encryption_by_default {
        kms_master_key_id = local.kms_key
        sse_algorithm     = "aws:kms"
      }
    }
  }

  tags = {
    Name = "BridgecrewCWSBucket"
  }
=======
resource "aws_iam_user_policy_attachment" "test-attach" {
  user       = "${aws_iam_user.user.name}"
  policy_arn = "${aws_iam_policy.policy.arn}"
}
resource "aws_iam_policy_attachment" "test-attach" {
  name = "test-attachment"
  users = [
  "${aws_iam_user.user.name}"]
  roles = [
  "${aws_iam_role.role.name}"]
  groups = [
  "${aws_iam_group.group.name}"]
  policy_arn = "${aws_iam_policy.policy.arn}"
}

resource "aws_iam_user_policy" "lb_ro" {
  name = "test"
  user = "${aws_iam_user.lb.name}"

  policy = <<EOF
{
  "Version": "2012-10-17",
  "Statement": [
    {
      "Action": [
        "ec2:Describe*"
      ],
      "Effect": "Allow",
      "Resource": "*"
    }
  ]
}
EOF
>>>>>>> d4a973d5
}<|MERGE_RESOLUTION|>--- conflicted
+++ resolved
@@ -383,52 +383,6 @@
   }
 }
 
-<<<<<<< HEAD
-resource "aws_s3_bucket" "bridgecrew_cws_bucket" {
-  count = var.existing_bucket_name == null ? 1 : 0
-
-  bucket        = local.bucket_name
-  acl           = "private"
-
-  versioning {
-    enabled = true
-  }
-
-  lifecycle_rule {
-    id      = "Delete old log files"
-    enabled = true
-
-    noncurrent_version_expiration {
-      days = var.log_file_expiration
-    }
-
-    expiration {
-      days = var.log_file_expiration
-    }
-  }
-
-  dynamic "logging" {
-    for_each = var.logs_bucket_id != null ? [var.logs_bucket_id] : []
-
-    content {
-      target_bucket = logging.value
-      target_prefix = "/${local.bucket_name}"
-    }
-  }
-
-  server_side_encryption_configuration {
-    rule {
-      apply_server_side_encryption_by_default {
-        kms_master_key_id = local.kms_key
-        sse_algorithm     = "aws:kms"
-      }
-    }
-  }
-
-  tags = {
-    Name = "BridgecrewCWSBucket"
-  }
-=======
 resource "aws_iam_user_policy_attachment" "test-attach" {
   user       = "${aws_iam_user.user.name}"
   policy_arn = "${aws_iam_policy.policy.arn}"
@@ -462,5 +416,50 @@
   ]
 }
 EOF
->>>>>>> d4a973d5
+}
+
+resource "aws_s3_bucket" "bridgecrew_cws_bucket" {
+  count = var.existing_bucket_name == null ? 1 : 0
+
+  bucket        = local.bucket_name
+  acl           = "private"
+
+  versioning {
+    enabled = true
+  }
+
+  lifecycle_rule {
+    id      = "Delete old log files"
+    enabled = true
+
+    noncurrent_version_expiration {
+      days = var.log_file_expiration
+    }
+
+    expiration {
+      days = var.log_file_expiration
+    }
+  }
+
+  dynamic "logging" {
+    for_each = var.logs_bucket_id != null ? [var.logs_bucket_id] : []
+
+    content {
+      target_bucket = logging.value
+      target_prefix = "/${local.bucket_name}"
+    }
+  }
+
+  server_side_encryption_configuration {
+    rule {
+      apply_server_side_encryption_by_default {
+        kms_master_key_id = local.kms_key
+        sse_algorithm     = "aws:kms"
+      }
+    }
+  }
+
+  tags = {
+    Name = "BridgecrewCWSBucket"
+  }
 }