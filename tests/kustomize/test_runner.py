--- conflicted
+++ resolved
@@ -107,11 +107,7 @@
             self.assertNotEqual(record.file_path, record.file_abs_path)
             self.assertIn(record.file_path, record.file_abs_path)
             self.assertEqual(record.repo_file_path, f'/{dir_rel_path}{record.file_path}')
-<<<<<<< HEAD
-
-=======
     
->>>>>>> 4ca29413
     @unittest.skipIf(os.name == "nt" or not kustomize_exists(), "kustomize not installed or Windows OS")
     def test_no_file_type_exists(self):
         # test whether the record's repo_file_path is correct, relative to the CWD (with a / at the start).
