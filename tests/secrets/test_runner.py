import unittest

import os
from pathlib import Path

from checkov.secrets.runner import Runner
from checkov.runner_filter import RunnerFilter


class TestRunnerValid(unittest.TestCase):

    def test_runner_failing_check(self):
        current_dir = os.path.dirname(os.path.realpath(__file__))
        valid_dir_path = current_dir + "/resources/cfn"
        runner = Runner()
        report = runner.run(root_folder=valid_dir_path, external_checks_dir=None,
                            runner_filter=RunnerFilter(framework='secrets'))
        self.assertEqual(len(report.failed_checks), 2)
        self.assertEqual(report.parsing_errors, [])
        self.assertEqual(report.passed_checks, [])
        self.assertEqual(report.skipped_checks, [])
        report.print_console()

    def test_runner_passing_check(self):
        current_dir = os.path.dirname(os.path.realpath(__file__))
        valid_dir_path = current_dir + "/resources/terraform"
        runner = Runner()
        report = runner.run(root_folder=valid_dir_path, external_checks_dir=None,
                            runner_filter=RunnerFilter(framework='secrets'))
        self.assertEqual(len(report.passed_checks), 0)
        self.assertEqual(report.parsing_errors, [])
        self.assertEqual(report.failed_checks, [])
        self.assertEqual(report.skipped_checks, [])
        report.print_console()

    def test_runner_tf_failing_check(self):
        current_dir = os.path.dirname(os.path.realpath(__file__))
        valid_dir_path = current_dir + "/resources/terraform_failed"
        runner = Runner()
        report = runner.run(root_folder=valid_dir_path, external_checks_dir=None,
                            runner_filter=RunnerFilter(framework='secrets'))
        self.assertEqual(2, len(report.failed_checks))
        self.assertEqual(report.parsing_errors, [])
        self.assertEqual(report.passed_checks, [])
        self.assertEqual(report.skipped_checks, [])
        report.print_console()

    def test_runner_tf_skip_check(self):
        valid_dir_path = Path(__file__).parent / "resources/terraform_skip"

        report = Runner().run(
            root_folder=valid_dir_path,
            external_checks_dir=None,
            runner_filter=RunnerFilter(framework='secrets')
        )

        self.assertEqual(len(report.skipped_checks), 1)
        self.assertEqual(report.parsing_errors, [])
        self.assertEqual(report.passed_checks, [])
        self.assertEqual(len(report.skipped_checks), 1)

        report.print_console()

    def test_runner_skip_check(self):
        current_dir = os.path.dirname(os.path.realpath(__file__))
        valid_dir_path = current_dir + "/resources/cfn"
        runner = Runner()
        report = runner.run(root_folder=valid_dir_path, external_checks_dir=None,
                            runner_filter=RunnerFilter(framework='secrets', skip_checks=['CKV_SECRET_2']))
        self.assertEqual(len(report.skipped_checks), 1)
        self.assertEqual(report.parsing_errors, [])
        self.assertEqual(report.passed_checks, [])

    def test_runner_multiple_files(self):
        current_dir = os.path.dirname(os.path.realpath(__file__))
        valid_dir_path = current_dir + "/resources"
        runner = Runner()
        report = runner.run(root_folder=valid_dir_path, external_checks_dir=None,
                            runner_filter=RunnerFilter(framework='secrets'))
<<<<<<< HEAD
        self.assertEqual(len(report.failed_checks), 4)
=======
        self.assertEqual(4, len(report.failed_checks))
>>>>>>> 7bb52b90
        self.assertEqual(report.parsing_errors, [])
        self.assertEqual(report.passed_checks, [])
        self.assertEqual(len(report.skipped_checks), 1)

if __name__ == '__main__':
    unittest.main()<|MERGE_RESOLUTION|>--- conflicted
+++ resolved
@@ -77,11 +77,7 @@
         runner = Runner()
         report = runner.run(root_folder=valid_dir_path, external_checks_dir=None,
                             runner_filter=RunnerFilter(framework='secrets'))
-<<<<<<< HEAD
-        self.assertEqual(len(report.failed_checks), 4)
-=======
         self.assertEqual(4, len(report.failed_checks))
->>>>>>> 7bb52b90
         self.assertEqual(report.parsing_errors, [])
         self.assertEqual(report.passed_checks, [])
         self.assertEqual(len(report.skipped_checks), 1)
